// Utils
/* License (MIT)
 * Copyright (c) 2008 Nitobi
 * website: http://phonegap.com
 * Permission is hereby granted, free of charge, to any person obtaining
 * a copy of this software and associated documentation files (the
 * Software), to deal in the Software without restriction, including
 * without limitation the rights to use, copy, modify, merge, publish,
 * distribute, sublicense, and/or sell copies of the Software, and to
 * permit persons to whom the Software is furnished to do so, subject to
 * the following conditions:
 *
 * The above copyright notice and this permission notice shall be
 * included in all copies or substantial portions of the Software.
 * 
 * THE SOFTWARE IS PROVIDED AS IS, WITHOUT WARRANTY OF ANY KIND,
 * EXPRESS OR IMPLIED, INCLUDING BUT NOT LIMITED TO THE WARRANTIES OF
 * MERCHANTABILITY, FITNESS FOR A PARTICULAR PURPOSE AND
 * NONINFRINGEMENT. IN NO EVENT SHALL THE AUTHORS OR COPYRIGHT HOLDERS BE
 * LIABLE FOR ANY CLAIM, DAMAGES OR OTHER LIABILITY, WHETHER IN AN ACTION
 * OF CONTRACT, TORT OR OTHERWISE, ARISING FROM, OUT OF OR IN CONNECTION
 * WITH THE SOFTWARE OR THE USE OR OTHER DEALINGS IN THE SOFTWARE.
 */

/*
 * At times we have to do polling in javascript, that is have function run at a specified interval 
 * repeated times.  However, certain function polling will reduce battery life thus
 * each of those features should have its own user defined interval
 * that our js reads in and uses with of course conservative value used
 * is consumer has not set one or the user of this library has not set one.
 * 
 * Timeout only runs function twice not repeated times and thus we use
 * setInterval. This should correct problems with 
 * both GPS and Accelerometer readings on Android
 */

try {
    $ // Test if it is already used
} catch(e) {
    $ = function(id){
        return document.getElementById(id)
    };
}

// Acceleration Handling

var accelX = 0;
alert('accelX initially =' + accelX);
var accelY = 0;
alert('accelY initially =' + accelY);
var accelZ = 0;
alert('accelZ initially =' + accelZ);

function gotAcceleration(x,y,z){
	x = eval(x);
	y = eval(y);
	z = eval(z);
	if ((!isNaN(x)) && (!isNaN(y)) && (!isNaN(z))) {
		accelX = x;
		accelY = y;
		accelZ = z;
	}
	return x + " " + y + " " + z;
}

// A little more abstract

var DEBUG = true;
if (!window.console || !DEBUG) {
    console = {
        log: function(){
        },
        error: function(){
        }
    }
}

var Device = {

    available: false,
    model: "",
    version: "",
	uuid: "",
    isIPhone: null,
    isIPod: null,
    isAndroid: null,
    
    whatPlatform: "",
    osversion: "",
    sdkfwversion: "",
    
    FNModel: "",
    FNVersion: "",
    FNOSVersion: "",
    FNSDKFWVersion: "",
    FNUUID: "",
    FNGapVersion: "",
    
    myLat: "",
    myLon: "",
    
    myGPSInterval: "30000",
    myAccelInterval: "30000",
    
    

    
    init: function(model, version) {
       
        	// We check against native appName in window.appName.exists()
        	// call to determine what platform as native AndroidName is
        	// DroidGap an diPhone is IPhoneGap and etc
        	// Than we can set the var for the if statements
	        // At this time we have no clear way
	        // to avoid having the library/framework user
	        // avoid the work of renaming window.AppTitle
	        // to their AppTitle
	        // yes the hack sucks..but its working at this point so..
	        
	        alert('window.DroidGap=' + window.DroidGap);
	        alert('window.IPhoneGap=' + window.IPhoneGap);
	        alert('window.IPodGap=' + window.IPodGap);
	
        	 if (window.DroidGap)
        	 {
        		Device.whatPlatform = "Android";
        		alert('Device.whatPlatform=' + Device.whatPlatform);
        		Device.model = window.DroidGap.getModel();
        		alert('Device.model=' + Device.model);
        		Device.version = window.DroidGap.getProductName();
        		alert('Device.version=' + Device.version);
        		Device.osversion = window.DroidGap.getOSVersion();
        		alert('Device.osversion=' + Device.osversion);
        		Device.sdkfwversion = window.DroidGap.getSDKVersion();
        		alert('Device.sdkfwversion=' + Device.sdkfwversion);
        		Device.available = true;
        		alert('Device.available=' + Device.available);
        	    Device.uuid = window.DroidGap.getUuid();
        	    alert('Device.uuid=' + Device.uuid);
        	    Device.gapVersion = window.DroidGap.getVersion();
        	    alert('Device.gapVersion=' + Device.gapVersion);
        	} else if (window.IPhoneGap)
        	{
        		Device.whatPlatform = "IPhone";
        		
        		Device.model = window.IPhoneGap.getModel();
        		
        		Device.version = window.IPhoneGap.getProductName();
        		
        		Device.osversion = window.IPhoneGap.getOSVersion();
        		
        		Device.sdkfwversion = window.IPhonedGap.getSDKVersion();
        		
        		Device.available = true;
        		
        	    Device.uuid = window.IPhoneGap.getUuid();
        	    
        	    Device.gapVersion = window.IPhoneGap.getVersion();
        	    
        	}else if (window.IPodGap)
        	{
        		Device.whatPlatform = "IPod";
        		
        		Device.model = window.IPodGap.getModel();
        		
        		Device.version = window.IPodGap.getProductName();
        		
        		Device.osversion = window.IPodGap.getOSVersion();
        		
        		Device.sdkfwversion = window.IPodGap.getSDKVersion();
        		
        		Device.available = true;
        		
        	    Device.uuid = window.IPodGap.getUuid();
        	    
        	    Device.gapVersion = window.IPodGap.getVersion();
        	    
        	} else
        	{
        		 Device.available = "__gap";
                 Device.model = "__gap_device_model";
                 Device.version = "__gap_device_version";
                 Device.osversion = "_gap_device_os";
                 Device.sdkfwversion = "_gap_device_sdkversion";
                 
                 Device.gapVersion = "__gap_version";
     			Device.uuid = "__gap_device_uniqueid";
     			alert("GAP is not supported!");
        	}
       
    },
    
    exec: function(command) {
    	// Different platforms have different ways the js browser bridge is called
    	// to get a native object so we handle each difference
    	// 
    	
    	
    	
        if ( Device.whatPlatform == "IPhone") {
            try {
            	
                document.location = "gap:" + command;
            } catch(e) {
                console.log("Command '" + command + "' has not been executed, because of exception: " + e);
                alert("Error executing command '" + command + "'.")
            }
        } else
        if ( Device.whatPlatform == "IPod") {
        	try {
                document.location = "gap:" + command;
            } catch(e) {
                console.log("Command '" + command + "' has not been executed, because of exception: " + e);
                alert("Error executing command '" + command + "'.")
            }
        } else
        if (Device.whatPlatform == "Android" || command == "getloc") {
        	try {
        		alert('start here');
        		
        		document.location="javascript:window.DroidGap.getLocation()";
        		
        		alert('window.DroidGap.getLocation()=' + window.DroidGap.getLocation());
        	} catch(e) {
        		console.log("Command '" + command + "' has not been executed, because of exception: " + e);
                alert("Error executing command '" + command + "'.")
            }
        }
        		
    },

    Location: {
        // available: true,
        
        lon: null,
        lat: null,
        callback: null,
        
        init: function() {
            Device.exec("getloc");
            alert(' getloc was called');
            
        },
        
        set: function(lat, lon) {
            Device.Location.lat = lat;
            Device.Location.lon = lon;
            alert('Device.Location let is' + lat);
            alert('Device.Location lon is' + lon);
            if(Device.Location.callback != null) {
                Device.Location.callback(lat, lon)
                Device.Location.callback = null;
            }
        },

        wait: function(func) {
            Device.Location.callback = func
            Device.exec("getloc");
        }
        
    },

    Image: {

        //available: true,

		callback: null,
		
        getFromPhotoLibrary: function() {
            return Device.exec("getphoto" + ":" + Device.Image.callback)
        },
        
        getFromCamera: function() {
            return Device.exec("getphoto" + ":" + Device.Image.callback)
        },
        
        getFromSavedPhotosAlbum: function() {
            return Device.exec("getphoto" + ":" + Device.Image.callback)
        }

    },

    vibrate: function() {
        return Device.exec("vibrate")
    },

	playSound: function(clip) {
   		xsound = "sound:";
    	if (Device.whatPlatform == "Android") {
    		xsound = "playSound";
    		return Device.exec(xsound + clip);
   		}
    		return Device.exec(xsound + clip);
	},
	
	notification: {
		watchPosition: function(filter) {
			window.DroidGap.notificationWatchPosition(filter);
		}, 
		clearWatch: function(filter) {
			window.DroidGap.notificationClearWatch(filter);
		} 
	},
	
	http: {
		get: function(url, file) {
			window.DroidGap.httpGet(url, file);
		}
	},
<<<<<<< HEAD
	storage: {
       result: "",
       testSDCard: function(){
           Device.storage.result = window.DroidGap.testSaveLocationExists();
           return Device.storage.result;
       },
       testExistence: function(file){
           Device.storage.result = window.DroidGap.testDirOrFileExists(file);
           return Device.storage.result;
       },
       delFile: function(file){
           Device.storage.result = window.DroidGap.deleteFile(file);
           return Device.storage.result;
       },
       delDir: function(file){
           Device.storage.result = window.DroidGap.deleteDirectory(file);
           return Device.storage.result;
       },
       createDir: function(file){
           Device.storage.result = window.DroidGap.createDirectory(file);
           return Device.storage.result;
             }
     } 
=======
	
	audio: {
		startRecording: function(file) {
			window.DroidGap.startRecordingAudio(file);
		},
		stopRecording: function() {
			window.DroidGap.stopRecordingAudio();
		},
		startPlaying: function(file) {
			window.DroidGap.startPlayingAudio(file);
		},
		stopPlaying: function() {
			window.DroidGap.stopPlayingAudio();
		},
		getCurrentPosition: function() {
			return window.DroidGap.getCurrentPositionAudio();
		},
		getDuration: function(file) {
			return window.DroidGap.getDurationAudio(file);
		}
	}

>>>>>>> c676865c
}

function gotLocation(lat, lon) {
	alert('gotLocation lat=' + lat + " gotLocation lon=" + lon);
    return Device.Location.set(lat, lon)
}

<|MERGE_RESOLUTION|>--- conflicted
+++ resolved
@@ -307,7 +307,7 @@
 			window.DroidGap.httpGet(url, file);
 		}
 	},
-<<<<<<< HEAD
+
 	storage: {
        result: "",
        testSDCard: function(){
@@ -331,7 +331,7 @@
            return Device.storage.result;
              }
      } 
-=======
+
 	
 	audio: {
 		startRecording: function(file) {
@@ -354,7 +354,7 @@
 		}
 	}
 
->>>>>>> c676865c
+
 }
 
 function gotLocation(lat, lon) {
