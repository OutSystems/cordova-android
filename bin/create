--- conflicted
+++ resolved
@@ -92,13 +92,8 @@
 ACTIVITY_PATH="$PROJECT_PATH"/src/$PACKAGE_AS_PATH/$ACTIVITY.java
 MANIFEST_PATH="$PROJECT_PATH"/AndroidManifest.xml
 
-TARGET=$($ANDROID_BIN list targets | grep id: | tail -1 | cut -f 2 -d ' ' )
-<<<<<<< HEAD
-API_LEVEL=$($ANDROID_BIN list target | grep "API level:" | tail -n 1 | cut -f 2 -d ':' | tr -d ' ')
-=======
 TARGET=$("$ANDROID_BIN" list targets | grep id: | tail -1 | cut -f 2 -d ' ' )
-API_LEVEL=$("$ANDROID_BIN" list target | grep "API level:" | tail -n 1 | awk '{gsub("     API level:", "");print}' | cut -f 2 -d ' ')
->>>>>>> 64c6cbe3
+API_LEVEL=$("$ANDROID_BIN" list target | grep "API level:" | tail -n 1 | cut -f 2 -d ':' | tr -d ' ')
 
 # if this a distribution release no need to build a jar
 if [ ! -e "$BUILD_PATH"/cordova-$VERSION.jar ] && [ -d "$BUILD_PATH"/framework ]
