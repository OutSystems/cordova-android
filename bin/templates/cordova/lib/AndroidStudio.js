--- conflicted
+++ resolved
@@ -10,15 +10,9 @@
 var fs = require('fs');
 var CordovaError = require('cordova-common').CordovaError;
 
-<<<<<<< HEAD
 module.exports.isAndroidStudioProject = function isAndroidStudioProject(root) {
     var eclipseFiles = ['AndroidManifest.xml', 'libs', 'res'];
     var androidStudioFiles = ['app', 'app/src/main'];
-=======
-module.exports.isAndroidStudioProject = function isAndroidStudioProject (root) {
-    var eclipseFiles = ['AndroidManifest.xml', 'libs', 'res', 'project.properties', 'platform_www'];
-    var androidStudioFiles = ['app', 'gradle', 'app/src/main/res'];
->>>>>>> 55d7cf38
 
     // assume it is an AS project and not an Eclipse project
     var isEclipse = false;
