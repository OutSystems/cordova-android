--- conflicted
+++ resolved
@@ -191,15 +191,10 @@
         .setTargetSdkVersion(platformConfig.getPreference('android-targetSdkVersion', 'android'))
         .write();
 
-<<<<<<< HEAD
     //Java file paths shouldn't be hard coded
     var javaPattern = path.join(locations.javaSrc, orig_pkg.replace(/\./g, '/'), '*.java');
 
     var java_files = shell.ls(javaPattern).filter(function(f) {
-=======
-    var javaPattern = path.join(locations.root, 'src', orig_pkg.replace(/\./g, '/'), '*.java');
-    var java_files = shell.ls(javaPattern).filter(function (f) {
->>>>>>> 55d7cf38
         return shell.grep(/extends\s+CordovaActivity/g, f);
     });
 
