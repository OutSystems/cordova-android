#!/usr/bin/env node

/*
       Licensed to the Apache Software Foundation (ASF) under one
       or more contributor license agreements.  See the NOTICE file
       distributed with this work for additional information
       regarding copyright ownership.  The ASF licenses this file
       to you under the Apache License, Version 2.0 (the
       "License"); you may not use this file except in compliance
       with the License.  You may obtain a copy of the License at

         http://www.apache.org/licenses/LICENSE-2.0

       Unless required by applicable law or agreed to in writing,
       software distributed under the License is distributed on an
       "AS IS" BASIS, WITHOUT WARRANTIES OR CONDITIONS OF ANY
       KIND, either express or implied.  See the License for the
       specific language governing permissions and limitations
       under the License.
*/

// Coho updates this line:
<<<<<<< HEAD
var VERSION = "6.4.0";
=======
var VERSION = "6.5.0-dev";
>>>>>>> 3ad1ed7d

module.exports.version = VERSION;

if (!module.parent) {
    console.log(VERSION);
}<|MERGE_RESOLUTION|>--- conflicted
+++ resolved
@@ -20,11 +20,7 @@
 */
 
 // Coho updates this line:
-<<<<<<< HEAD
-var VERSION = "6.4.0";
-=======
-var VERSION = "6.5.0-dev";
->>>>>>> 3ad1ed7d
+var VERSION = "6.4.1-dev";
 
 module.exports.version = VERSION;
 
