--- conflicted
+++ resolved
@@ -19,11 +19,7 @@
  under the License.
 */
 ;(function() {
-<<<<<<< HEAD
-var PLATFORM_VERSION_BUILD_LABEL = '6.4.0';
-=======
-var PLATFORM_VERSION_BUILD_LABEL = '6.5.0-dev';
->>>>>>> 3ad1ed7d
+var PLATFORM_VERSION_BUILD_LABEL = '6.4.1-dev';
 // file: src/scripts/require.js
 
 /* jshint -W079 */
