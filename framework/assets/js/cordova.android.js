<<<<<<< HEAD
// commit 68eebbca4a3691fed773d7599dd77c0030beabe6

// File generated at :: Thu May 24 2012 09:30:21 GMT-0700 (PDT)
=======
// commit 95f199e1c207dc89b84e79a9a7b27d6a3cc8fe14

// File generated at :: Thu May 24 2012 21:36:17 GMT-0400 (EDT)
>>>>>>> ccd43659

/*
 Licensed to the Apache Software Foundation (ASF) under one
 or more contributor license agreements.  See the NOTICE file
 distributed with this work for additional information
 regarding copyright ownership.  The ASF licenses this file
 to you under the Apache License, Version 2.0 (the
 "License"); you may not use this file except in compliance
 with the License.  You may obtain a copy of the License at
 
     http://www.apache.org/licenses/LICENSE-2.0
 
 Unless required by applicable law or agreed to in writing,
 software distributed under the License is distributed on an
 "AS IS" BASIS, WITHOUT WARRANTIES OR CONDITIONS OF ANY
 KIND, either express or implied.  See the License for the
 specific language governing permissions and limitations
 under the License.
*/

;(function() {

// file: lib/scripts/require.js
var require,
    define;

(function () {
    var modules = {};

    function build(module) {
        var factory = module.factory;
        module.exports = {};
        delete module.factory;
        factory(require, module.exports, module);
        return module.exports;
    }

    require = function (id) {
        if (!modules[id]) {
            throw "module " + id + " not found";
        }
        return modules[id].factory ? build(modules[id]) : modules[id].exports;
    };

    define = function (id, factory) {
        if (modules[id]) {
            throw "module " + id + " already defined";
        }

        modules[id] = {
            id: id,
            factory: factory
        };
    };

    define.remove = function (id) {
        delete modules[id];
    };

})();

//Export for use in node
if (typeof module === "object" && typeof require === "function") {
    module.exports.require = require;
    module.exports.define = define;
}
// file: lib/cordova.js
define("cordova", function(require, exports, module) {
var channel = require('cordova/channel');

/**
 * Listen for DOMContentLoaded and notify our channel subscribers.
 */
document.addEventListener('DOMContentLoaded', function() {
    channel.onDOMContentLoaded.fire();
}, false);
if (document.readyState == 'complete') {
    channel.onDOMContentLoaded.fire();
}

/**
 * Intercept calls to addEventListener + removeEventListener and handle deviceready,
 * resume, and pause events.
 */
var m_document_addEventListener = document.addEventListener;
var m_document_removeEventListener = document.removeEventListener;
var m_window_addEventListener = window.addEventListener;
var m_window_removeEventListener = window.removeEventListener;

/**
 * Houses custom event handlers to intercept on document + window event listeners.
 */
var documentEventHandlers = {},
    windowEventHandlers = {};

document.addEventListener = function(evt, handler, capture) {
    var e = evt.toLowerCase();
    if (typeof documentEventHandlers[e] != 'undefined') {
        documentEventHandlers[e].subscribe(handler);
    } else {
        m_document_addEventListener.call(document, evt, handler, capture);
    }
};

window.addEventListener = function(evt, handler, capture) {
    var e = evt.toLowerCase();
    if (typeof windowEventHandlers[e] != 'undefined') {
        windowEventHandlers[e].subscribe(handler);
    } else {
        m_window_addEventListener.call(window, evt, handler, capture);
    }
};

document.removeEventListener = function(evt, handler, capture) {
    var e = evt.toLowerCase();
    // If unsubcribing from an event that is handled by a plugin
    if (typeof documentEventHandlers[e] != "undefined") {
        documentEventHandlers[e].unsubscribe(handler);
    } else {
        m_document_removeEventListener.call(document, evt, handler, capture);
    }
};

window.removeEventListener = function(evt, handler, capture) {
    var e = evt.toLowerCase();
    // If unsubcribing from an event that is handled by a plugin
    if (typeof windowEventHandlers[e] != "undefined") {
        windowEventHandlers[e].unsubscribe(handler);
    } else {
        m_window_removeEventListener.call(window, evt, handler, capture);
    }
};

function createEvent(type, data) {
    var event = document.createEvent('Events');
    event.initEvent(type, false, false);
    if (data) {
        for (var i in data) {
            if (data.hasOwnProperty(i)) {
                event[i] = data[i];
            }
        }
    }
    return event;
}

if(typeof window.console === "undefined") {
    window.console = {
        log:function(){}
    };
}

var cordova = {
    define:define,
    require:require,
    /**
     * Methods to add/remove your own addEventListener hijacking on document + window.
     */
    addWindowEventHandler:function(event, opts) {
        return (windowEventHandlers[event] = channel.create(event, opts));
    },
    addDocumentEventHandler:function(event, opts) {
        return (documentEventHandlers[event] = channel.create(event, opts));
    },
    removeWindowEventHandler:function(event) {
        delete windowEventHandlers[event];
    },
    removeDocumentEventHandler:function(event) {
        delete documentEventHandlers[event];
    },
    /**
     * Retreive original event handlers that were replaced by Cordova
     *
     * @return object
     */
    getOriginalHandlers: function() {
        return {'document': {'addEventListener': m_document_addEventListener, 'removeEventListener': m_document_removeEventListener},
        'window': {'addEventListener': m_window_addEventListener, 'removeEventListener': m_window_removeEventListener}};
    },
    /**
     * Method to fire event from native code
     */
    fireDocumentEvent: function(type, data) {
        var evt = createEvent(type, data);
        if (typeof documentEventHandlers[type] != 'undefined') {
            documentEventHandlers[type].fire(evt);
        } else {
            document.dispatchEvent(evt);
        }
    },
    fireWindowEvent: function(type, data) {
        var evt = createEvent(type,data);
        if (typeof windowEventHandlers[type] != 'undefined') {
            windowEventHandlers[type].fire(evt);
        } else {
            window.dispatchEvent(evt);
        }
    },
    // TODO: this is Android only; think about how to do this better
    shuttingDown:false,
    UsePolling:false,
    // END TODO

    // TODO: iOS only
    // This queue holds the currently executing command and all pending
    // commands executed with cordova.exec().
    commandQueue:[],
    // Indicates if we're currently in the middle of flushing the command
    // queue on the native side.
    commandQueueFlushing:false,
    // END TODO
    /**
     * Plugin callback mechanism.
     */
    callbackId: 0,
    callbacks:  {},
    callbackStatus: {
        NO_RESULT: 0,
        OK: 1,
        CLASS_NOT_FOUND_EXCEPTION: 2,
        ILLEGAL_ACCESS_EXCEPTION: 3,
        INSTANTIATION_EXCEPTION: 4,
        MALFORMED_URL_EXCEPTION: 5,
        IO_EXCEPTION: 6,
        INVALID_ACTION: 7,
        JSON_EXCEPTION: 8,
        ERROR: 9
    },

    /**
     * Called by native code when returning successful result from an action.
     *
     * @param callbackId
     * @param args
     */
    callbackSuccess: function(callbackId, args) {
        if (cordova.callbacks[callbackId]) {

            // If result is to be sent to callback
            if (args.status == cordova.callbackStatus.OK) {
                try {
                    if (cordova.callbacks[callbackId].success) {
                        cordova.callbacks[callbackId].success(args.message);
                    }
                }
                catch (e) {
                    console.log("Error in success callback: "+callbackId+" = "+e);
                }
            }

            // Clear callback if not expecting any more results
            if (!args.keepCallback) {
                delete cordova.callbacks[callbackId];
            }
        }
    },

    /**
     * Called by native code when returning error result from an action.
     *
     * @param callbackId
     * @param args
     */
    callbackError: function(callbackId, args) {
        if (cordova.callbacks[callbackId]) {
            try {
                if (cordova.callbacks[callbackId].fail) {
                    cordova.callbacks[callbackId].fail(args.message);
                }
            }
            catch (e) {
                console.log("Error in error callback: "+callbackId+" = "+e);
            }

            // Clear callback if not expecting any more results
            if (!args.keepCallback) {
                delete cordova.callbacks[callbackId];
            }
        }
    },
    // TODO: remove in 2.0.
    addPlugin: function(name, obj) {
        console.log("[DEPRECATION NOTICE] window.addPlugin and window.plugins will be removed in version 2.0.");
        if (!window.plugins[name]) {
            window.plugins[name] = obj;
        }
        else {
            console.log("Error: Plugin "+name+" already exists.");
        }
    },

    addConstructor: function(func) {
        channel.onCordovaReady.subscribeOnce(function() {
            try {
                func();
            } catch(e) {
                console.log("Failed to run constructor: " + e);
            }
        });
    }
};

// Register pause, resume and deviceready channels as events on document.
channel.onPause = cordova.addDocumentEventHandler('pause');
channel.onResume = cordova.addDocumentEventHandler('resume');
channel.onDeviceReady = cordova.addDocumentEventHandler('deviceready');

// Adds deprecation warnings to functions of an object (but only logs a message once)
function deprecateFunctions(obj, objLabel) {
    var newObj = {};
    var logHash = {};
    for (var i in obj) {
        if (obj.hasOwnProperty(i)) {
            if (typeof obj[i] == 'function') {
                newObj[i] = (function(prop){
                    var oldFunk = obj[prop];
                    var funkId = objLabel + '_' + prop;
                    return function() {
                        if (!logHash[funkId]) {
                            console.log('[DEPRECATION NOTICE] The "' + objLabel + '" global will be removed in version 2.0, please use lowercase "cordova".');
                            logHash[funkId] = true;
                        }
                        oldFunk.apply(obj, arguments);
                    };
                })(i);
            } else {
                newObj[i] = (function(prop) { return obj[prop]; })(i);
            }
        }
    }
    return newObj;
}

/**
 * Legacy variable for plugin support
 * TODO: remove in 2.0.
 */
if (!window.PhoneGap) {
    window.PhoneGap = deprecateFunctions(cordova, 'PhoneGap');
}
if (!window.Cordova) {
    window.Cordova = deprecateFunctions(cordova, 'Cordova');
}

/**
 * Plugins object
 * TODO: remove in 2.0.
 */
if (!window.plugins) {
    window.plugins = {};
}

module.exports = cordova;

});

// file: lib/common/builder.js
define("cordova/builder", function(require, exports, module) {
var utils = require('cordova/utils');

function each(objects, func, context) {
    for (var prop in objects) {
        if (objects.hasOwnProperty(prop)) {
            func.apply(context, [objects[prop], prop]);
        }
    }
}

function include(parent, objects, clobber, merge) {
    each(objects, function (obj, key) {
        try {
          var result = obj.path ? require(obj.path) : {};

          if (clobber) {
              // Clobber if it doesn't exist.
              if (typeof parent[key] === 'undefined') {
                  parent[key] = result;
              } else if (typeof obj.path !== 'undefined') {
                  // If merging, merge properties onto parent, otherwise, clobber.
                  if (merge) {
                      recursiveMerge(parent[key], result);
                  } else {
                      parent[key] = result;
                  }
              }
              result = parent[key];
          } else {
            // Overwrite if not currently defined.
            if (typeof parent[key] == 'undefined') {
              parent[key] = result;
            } else if (merge && typeof obj.path !== 'undefined') {
              // If merging, merge parent onto result
              recursiveMerge(result, parent[key]);
              parent[key] = result;
            } else {
              // Set result to what already exists, so we can build children into it if they exist.
              result = parent[key];
            }
          }

          if (obj.children) {
            include(result, obj.children, clobber, merge);
          }
        } catch(e) {
          utils.alert('Exception building cordova JS globals: ' + e + ' for key "' + key + '"');
        }
    });
}

/**
 * Merge properties from one object onto another recursively.  Properties from
 * the src object will overwrite existing target property.
 *
 * @param target Object to merge properties into.
 * @param src Object to merge properties from.
 */
function recursiveMerge(target, src) {
    for (var prop in src) {
        if (src.hasOwnProperty(prop)) {
            if (typeof target.prototype !== 'undefined' && target.prototype.constructor === target) {
                // If the target object is a constructor override off prototype.
                target.prototype[prop] = src[prop];
            } else {
                target[prop] = typeof src[prop] === 'object' ? recursiveMerge(
                        target[prop], src[prop]) : src[prop];
            }
        }
    }
    return target;
}

module.exports = {
    build: function (objects) {
        return {
            intoButDontClobber: function (target) {
                include(target, objects, false, false);
            },
            intoAndClobber: function(target) {
                include(target, objects, true, false);
            },
            intoAndMerge: function(target) {
                include(target, objects, true, true);
            }
        };
    }
};

});

// file: lib/common/channel.js
define("cordova/channel", function(require, exports, module) {
var utils = require('cordova/utils');

/**
 * Custom pub-sub "channel" that can have functions subscribed to it
 * This object is used to define and control firing of events for
 * cordova initialization.
 *
 * The order of events during page load and Cordova startup is as follows:
 *
 * onDOMContentLoaded         Internal event that is received when the web page is loaded and parsed.
 * onNativeReady              Internal event that indicates the Cordova native side is ready.
 * onCordovaReady             Internal event fired when all Cordova JavaScript objects have been created.
 * onCordovaInfoReady         Internal event fired when device properties are available.
 * onCordovaConnectionReady   Internal event fired when the connection property has been set.
 * onDeviceReady              User event fired to indicate that Cordova is ready
 * onResume                   User event fired to indicate a start/resume lifecycle event
 * onPause                    User event fired to indicate a pause lifecycle event
 * onDestroy                  Internal event fired when app is being destroyed (User should use window.onunload event, not this one).
 *
 * The only Cordova events that user code should register for are:
 *      deviceready           Cordova native code is initialized and Cordova APIs can be called from JavaScript
 *      pause                 App has moved to background
 *      resume                App has returned to foreground
 *
 * Listeners can be registered as:
 *      document.addEventListener("deviceready", myDeviceReadyListener, false);
 *      document.addEventListener("resume", myResumeListener, false);
 *      document.addEventListener("pause", myPauseListener, false);
 *
 * The DOM lifecycle events should be used for saving and restoring state
 *      window.onload
 *      window.onunload
 *
 */

/**
 * Channel
 * @constructor
 * @param type  String the channel name
 * @param opts  Object options to pass into the channel, currently
 *                     supports:
 *                     onSubscribe: callback that fires when
 *                       something subscribes to the Channel. Sets
 *                       context to the Channel.
 *                     onUnsubscribe: callback that fires when
 *                       something unsubscribes to the Channel. Sets
 *                       context to the Channel.
 */
var Channel = function(type, opts) {
    this.type = type;
    this.handlers = {};
    this.numHandlers = 0;
    this.guid = 0;
    this.fired = false;
    this.enabled = true;
    this.events = {
        onSubscribe:null,
        onUnsubscribe:null
    };
    if (opts) {
        if (opts.onSubscribe) this.events.onSubscribe = opts.onSubscribe;
        if (opts.onUnsubscribe) this.events.onUnsubscribe = opts.onUnsubscribe;
    }
},
    channel = {
        /**
         * Calls the provided function only after all of the channels specified
         * have been fired.
         */
        join: function (h, c) {
            var i = c.length;
            var len = i;
            var f = function() {
                if (!(--i)) h();
            };
            for (var j=0; j<len; j++) {
                !c[j].fired?c[j].subscribeOnce(f):i--;
            }
            if (!i) h();
        },
        create: function (type, opts) {
            channel[type] = new Channel(type, opts);
            return channel[type];
        },

        /**
         * cordova Channels that must fire before "deviceready" is fired.
         */
        deviceReadyChannelsArray: [],
        deviceReadyChannelsMap: {},

        /**
         * Indicate that a feature needs to be initialized before it is ready to be used.
         * This holds up Cordova's "deviceready" event until the feature has been initialized
         * and Cordova.initComplete(feature) is called.
         *
         * @param feature {String}     The unique feature name
         */
        waitForInitialization: function(feature) {
            if (feature) {
                var c = null;
                if (this[feature]) {
                    c = this[feature];
                }
                else {
                    c = this.create(feature);
                }
                this.deviceReadyChannelsMap[feature] = c;
                this.deviceReadyChannelsArray.push(c);
            }
        },

        /**
         * Indicate that initialization code has completed and the feature is ready to be used.
         *
         * @param feature {String}     The unique feature name
         */
        initializationComplete: function(feature) {
            var c = this.deviceReadyChannelsMap[feature];
            if (c) {
                c.fire();
            }
        }
    };

function forceFunction(f) {
    if (f === null || f === undefined || typeof f != 'function') throw "Function required as first argument!";
}

/**
 * Subscribes the given function to the channel. Any time that
 * Channel.fire is called so too will the function.
 * Optionally specify an execution context for the function
 * and a guid that can be used to stop subscribing to the channel.
 * Returns the guid.
 */
Channel.prototype.subscribe = function(f, c, g) {
    // need a function to call
    forceFunction(f);

    var func = f;
    if (typeof c == "object") { func = utils.close(c, f); }

    g = g || func.observer_guid || f.observer_guid || this.guid++;
    func.observer_guid = g;
    f.observer_guid = g;
    this.handlers[g] = func;
    this.numHandlers++;
    if (this.events.onSubscribe) this.events.onSubscribe.call(this);
    return g;
};

/**
 * Like subscribe but the function is only called once and then it
 * auto-unsubscribes itself.
 */
Channel.prototype.subscribeOnce = function(f, c) {
    // need a function to call
    forceFunction(f);

    var g = null;
    var _this = this;
    var m = function() {
        f.apply(c || null, arguments);
        _this.unsubscribe(g);
    };
    if (this.fired) {
        if (typeof c == "object") { f = utils.close(c, f); }
        f.apply(this, this.fireArgs);
    } else {
        g = this.subscribe(m);
    }
    return g;
};

/**
 * Unsubscribes the function with the given guid from the channel.
 */
Channel.prototype.unsubscribe = function(g) {
    // need a function to unsubscribe
    if (g === null || g === undefined) { throw "You must pass _something_ into Channel.unsubscribe"; }

    if (typeof g == 'function') { g = g.observer_guid; }
    var handler = this.handlers[g];
    if (handler) {
        this.handlers[g] = null;
        delete this.handlers[g];
        this.numHandlers--;
        if (this.events.onUnsubscribe) this.events.onUnsubscribe.call(this);
    }
};

/**
 * Calls all functions subscribed to this channel.
 */
Channel.prototype.fire = function(e) {
    if (this.enabled) {
        var fail = false;
        this.fired = true;
        for (var item in this.handlers) {
            var handler = this.handlers[item];
            if (typeof handler == 'function') {
                var rv = (handler.apply(this, arguments)===false);
                fail = fail || rv;
            }
        }
        this.fireArgs = arguments;
        return !fail;
    }
    return true;
};

// defining them here so they are ready super fast!
// DOM event that is received when the web page is loaded and parsed.
channel.create('onDOMContentLoaded');

// Event to indicate the Cordova native side is ready.
channel.create('onNativeReady');

// Event to indicate that all Cordova JavaScript objects have been created
// and it's time to run plugin constructors.
channel.create('onCordovaReady');

// Event to indicate that device properties are available
channel.create('onCordovaInfoReady');

// Event to indicate that the connection property has been set.
channel.create('onCordovaConnectionReady');

// Event to indicate that Cordova is ready
channel.create('onDeviceReady');

// Event to indicate a resume lifecycle event
channel.create('onResume');

// Event to indicate a pause lifecycle event
channel.create('onPause');

// Event to indicate a destroy lifecycle event
channel.create('onDestroy');

// Channels that must fire before "deviceready" is fired.
channel.waitForInitialization('onCordovaReady');
channel.waitForInitialization('onCordovaInfoReady');
channel.waitForInitialization('onCordovaConnectionReady');

module.exports = channel;

});

// file: lib/common/common.js
define("cordova/common", function(require, exports, module) {
module.exports = {
    objects: {
        cordova: {
            path: 'cordova',
            children: {
                exec: {
                    path: 'cordova/exec'
                },
                logger: {
                    path: 'cordova/plugin/logger'
                }
            }
        },
        Cordova: {
            children: {
                exec: {
                    path: 'cordova/exec'
                }
            }
        },
        PhoneGap:{
            children: {
                exec: {
                    path: 'cordova/exec'
                }
            }
        },
        navigator: {
            children: {
                notification: {
                    path: 'cordova/plugin/notification'
                },
                accelerometer: {
                    path: 'cordova/plugin/accelerometer'
                },
                battery: {
                    path: 'cordova/plugin/battery'
                },
                camera:{
                    path: 'cordova/plugin/Camera'
                },
                compass:{
                    path: 'cordova/plugin/compass'
                },
                contacts: {
                    path: 'cordova/plugin/contacts'
                },
                device:{
                    children:{
                        capture: {
                            path: 'cordova/plugin/capture'
                        }
                    }
                },
                geolocation: {
                    path: 'cordova/plugin/geolocation'
                },
                network: {
                    children: {
                        connection: {
                            path: 'cordova/plugin/network'
                        }
                    }
                },
                splashscreen: {
                    path: 'cordova/plugin/splashscreen'
                }
            }
        },
        Acceleration: {
            path: 'cordova/plugin/Acceleration'
        },
        Camera:{
            path: 'cordova/plugin/CameraConstants'
        },
        CaptureError: {
            path: 'cordova/plugin/CaptureError'
        },
        CaptureAudioOptions:{
            path: 'cordova/plugin/CaptureAudioOptions'
        },
        CaptureImageOptions: {
            path: 'cordova/plugin/CaptureImageOptions'
        },
        CaptureVideoOptions: {
            path: 'cordova/plugin/CaptureVideoOptions'
        },
        CompassHeading:{
            path: 'cordova/plugin/CompassHeading'
        },
        CompassError:{
            path: 'cordova/plugin/CompassError'
        },
        ConfigurationData: {
            path: 'cordova/plugin/ConfigurationData'
        },
        Connection: {
            path: 'cordova/plugin/Connection'
        },
        Contact: {
            path: 'cordova/plugin/Contact'
        },
        ContactAddress: {
            path: 'cordova/plugin/ContactAddress'
        },
        ContactError: {
            path: 'cordova/plugin/ContactError'
        },
        ContactField: {
            path: 'cordova/plugin/ContactField'
        },
        ContactFindOptions: {
            path: 'cordova/plugin/ContactFindOptions'
        },
        ContactName: {
            path: 'cordova/plugin/ContactName'
        },
        ContactOrganization: {
            path: 'cordova/plugin/ContactOrganization'
        },
        Coordinates: {
            path: 'cordova/plugin/Coordinates'
        },
        DirectoryEntry: {
            path: 'cordova/plugin/DirectoryEntry'
        },
        DirectoryReader: {
            path: 'cordova/plugin/DirectoryReader'
        },
        Entry: {
            path: 'cordova/plugin/Entry'
        },
        File: {
            path: 'cordova/plugin/File'
        },
        FileEntry: {
            path: 'cordova/plugin/FileEntry'
        },
        FileError: {
            path: 'cordova/plugin/FileError'
        },
        FileReader: {
            path: 'cordova/plugin/FileReader'
        },
        FileSystem: {
            path: 'cordova/plugin/FileSystem'
        },
        FileTransfer: {
            path: 'cordova/plugin/FileTransfer'
        },
        FileTransferError: {
            path: 'cordova/plugin/FileTransferError'
        },
        FileUploadOptions: {
            path: 'cordova/plugin/FileUploadOptions'
        },
        FileUploadResult: {
            path: 'cordova/plugin/FileUploadResult'
        },
        FileWriter: {
            path: 'cordova/plugin/FileWriter'
        },
        Flags: {
            path: 'cordova/plugin/Flags'
        },
        LocalFileSystem: {
            path: 'cordova/plugin/LocalFileSystem'
        },
        Media: {
            path: 'cordova/plugin/Media'
        },
        MediaError: {
            path: 'cordova/plugin/MediaError'
        },
        MediaFile: {
            path: 'cordova/plugin/MediaFile'
        },
        MediaFileData:{
            path: 'cordova/plugin/MediaFileData'
        },
        Metadata:{
            path: 'cordova/plugin/Metadata'
        },
        Position: {
            path: 'cordova/plugin/Position'
        },
        PositionError: {
            path: 'cordova/plugin/PositionError'
        },
        ProgressEvent: {
            path: 'cordova/plugin/ProgressEvent'
        },
        requestFileSystem:{
            path: 'cordova/plugin/requestFileSystem'
        },
        resolveLocalFileSystemURI:{
            path: 'cordova/plugin/resolveLocalFileSystemURI'
        }
    }
};

});

// file: lib/android/exec.js
define("cordova/exec", function(require, exports, module) {
/**
 * Execute a cordova command.  It is up to the native side whether this action
 * is synchronous or asynchronous.  The native side can return:
 *      Synchronous: PluginResult object as a JSON string
 *      Asynchrounous: Empty string ""
 * If async, the native side will cordova.callbackSuccess or cordova.callbackError,
 * depending upon the result of the action.
 *
 * @param {Function} success    The success callback
 * @param {Function} fail       The fail callback
 * @param {String} service      The name of the service to use
 * @param {String} action       Action to be run in cordova
 * @param {String[]} [args]     Zero or more arguments to pass to the method
 */
var cordova = require('cordova');

module.exports = function(success, fail, service, action, args) {
  try {
    var callbackId = service + cordova.callbackId++;
    if (success || fail) {
        cordova.callbacks[callbackId] = {success:success, fail:fail};
    }

    var r = prompt(JSON.stringify(args), "gap:"+JSON.stringify([service, action, callbackId, true]));

    // If a result was returned
    if (r.length > 0) {
        var v;
        eval("v="+r+";");

        // If status is OK, then return value back to caller
        if (v.status === cordova.callbackStatus.OK) {

            // If there is a success callback, then call it now with
            // returned value
            if (success) {
                try {
                    success(v.message);
                } catch (e) {
                    console.log("Error in success callback: " + callbackId  + " = " + e);
                }

                // Clear callback if not expecting any more results
                if (!v.keepCallback) {
                    delete cordova.callbacks[callbackId];
                }
            }
            return v.message;
        }

        // If no result
        else if (v.status === cordova.callbackStatus.NO_RESULT) {
            // Clear callback if not expecting any more results
            if (!v.keepCallback) {
                delete cordova.callbacks[callbackId];
            }
        }

        // If error, then display error
        else {
            console.log("Error: Status="+v.status+" Message="+v.message);

            // If there is a fail callback, then call it now with returned value
            if (fail) {
                try {
                    fail(v.message);
                }
                catch (e1) {
                    console.log("Error in error callback: "+callbackId+" = "+e1);
                }

                // Clear callback if not expecting any more results
                if (!v.keepCallback) {
                    delete cordova.callbacks[callbackId];
                }
            }
            return null;
        }
    }
  } catch (e2) {
    console.log("Error: "+e2);
  }
};

});

// file: lib/android/platform.js
define("cordova/platform", function(require, exports, module) {
module.exports = {
    id: "android",
    initialize:function() {
        var channel = require("cordova/channel"),
            cordova = require('cordova'),
            callback = require('cordova/plugin/android/callback'),
            polling = require('cordova/plugin/android/polling'),
            exec = require('cordova/exec');

        channel.onDestroy.subscribe(function() {
            cordova.shuttingDown = true;
        });

        // Start listening for XHR callbacks
        // Figure out which bridge approach will work on this Android
        // device: polling or XHR-based callbacks
        setTimeout(function() {
            if (cordova.UsePolling) {
                polling();
            }
            else {
                var isPolling = prompt("usePolling", "gap_callbackServer:");
                cordova.UsePolling = isPolling;
                if (isPolling == "true") {
                    cordova.UsePolling = true;
                    polling();
                } else {
                    cordova.UsePolling = false;
                    callback();
                }
            }
        }, 1);

        // Inject a listener for the backbutton on the document.
        var backButtonChannel = cordova.addDocumentEventHandler('backbutton', {
            onSubscribe:function() {
                // If we just attached the first handler, let native know we need to override the back button.
                if (this.numHandlers === 1) {
                    exec(null, null, "App", "overrideBackbutton", [true]);
                }
            },
            onUnsubscribe:function() {
                // If we just detached the last handler, let native know we no longer override the back button.
                if (this.numHandlers === 0) {
                    exec(null, null, "App", "overrideBackbutton", [false]);
                }
            }
        });

        // Add hardware MENU and SEARCH button handlers
        cordova.addDocumentEventHandler('menubutton');
        cordova.addDocumentEventHandler('searchbutton');

        // Figure out if we need to shim-in localStorage and WebSQL
        // support from the native side.
        var storage = require('cordova/plugin/android/storage');

        // First patch WebSQL if necessary
        if (typeof window.openDatabase == 'undefined') {
            // Not defined, create an openDatabase function for all to use!
            window.openDatabase = storage.openDatabase;
        } else {
            // Defined, but some Android devices will throw a SECURITY_ERR -
            // so we wrap the whole thing in a try-catch and shim in our own
            // if the device has Android bug 16175.
            var originalOpenDatabase = window.openDatabase;
            window.openDatabase = function(name, version, desc, size) {
                var db = null;
                try {
                    db = originalOpenDatabase(name, version, desc, size);
                }
                catch (ex) {
                    if (ex.code === 18) {
                        db = null;
                    } else {
                        throw ex;
                    }
                }

                if (db === null) {
                    return storage.openDatabase(name, version, desc, size);
                }
                else {
                    return db;
                }

            };
        }

        // Patch localStorage if necessary
        if (typeof window.localStorage == 'undefined' || window.localStorage === null) {
            window.localStorage = new storage.CupCakeLocalStorage();
        }

        // Let native code know we are all done on the JS side.
        // Native code will then un-hide the WebView.
        channel.join(function() {
            prompt("", "gap_init:");
        }, [channel.onCordovaReady]);
    },
    objects: {
        cordova: {
            children: {
                JSCallback:{
                    path:"cordova/plugin/android/callback"
                },
                JSCallbackPolling:{
                    path:"cordova/plugin/android/polling"
                }
            }
        },
        navigator: {
            children: {
                app:{
                    path: "cordova/plugin/android/app"
                }
            }
        },
        device:{
            path: "cordova/plugin/android/device"
        },
        File: { // exists natively on Android WebView, override
            path: "cordova/plugin/File"
        },
        FileReader: { // exists natively on Android WebView, override
            path: "cordova/plugin/FileReader"
        },
        FileError: { //exists natively on Android WebView on Android 4.x
            path: "cordova/plugin/FileError"
        },
        MediaError: { // exists natively on Android WebView on Android 4.x
            path: "cordova/plugin/MediaError"
        }
    },
    merges: {
        navigator: {
            children: {
                notification: {
                    path: 'cordova/plugin/android/notification'
                }
            }
        }
    }
};

});

// file: lib/common/plugin/Acceleration.js
define("cordova/plugin/Acceleration", function(require, exports, module) {
var Acceleration = function(x, y, z, timestamp) {
    this.x = x;
    this.y = y;
    this.z = z;
    this.timestamp = timestamp || (new Date()).getTime();
};

module.exports = Acceleration;

});

// file: lib/common/plugin/Camera.js
define("cordova/plugin/Camera", function(require, exports, module) {
var exec = require('cordova/exec'),
    Camera = require('cordova/plugin/CameraConstants');

var cameraExport = {};

// Tack on the Camera Constants to the base camera plugin.
for (var key in Camera) {
    cameraExport[key] = Camera[key];
}

/**
 * Gets a picture from source defined by "options.sourceType", and returns the
 * image as defined by the "options.destinationType" option.

 * The defaults are sourceType=CAMERA and destinationType=FILE_URI.
 *
 * @param {Function} successCallback
 * @param {Function} errorCallback
 * @param {Object} options
 */
cameraExport.getPicture = function(successCallback, errorCallback, options) {
    // successCallback required
    if (typeof successCallback != "function") {
        console.log("Camera Error: successCallback is not a function");
        return;
    }

    // errorCallback optional
    if (errorCallback && (typeof errorCallback != "function")) {
        console.log("Camera Error: errorCallback is not a function");
        return;
    }

    var quality = 50;
    if (options && typeof options.quality == "number") {
        quality = options.quality;
    } else if (options && typeof options.quality == "string") {
        var qlity = parseInt(options.quality, 10);
        if (isNaN(qlity) === false) {
            quality = qlity.valueOf();
        }
    }

    var destinationType = Camera.DestinationType.FILE_URI;
    if (typeof options.destinationType == "number") {
        destinationType = options.destinationType;
    }

    var sourceType = Camera.PictureSourceType.CAMERA;
    if (typeof options.sourceType == "number") {
        sourceType = options.sourceType;
    }

    var targetWidth = -1;
    if (typeof options.targetWidth == "number") {
        targetWidth = options.targetWidth;
    } else if (typeof options.targetWidth == "string") {
        var width = parseInt(options.targetWidth, 10);
        if (isNaN(width) === false) {
            targetWidth = width.valueOf();
        }
    }

    var targetHeight = -1;
    if (typeof options.targetHeight == "number") {
        targetHeight = options.targetHeight;
    } else if (typeof options.targetHeight == "string") {
        var height = parseInt(options.targetHeight, 10);
        if (isNaN(height) === false) {
            targetHeight = height.valueOf();
        }
    }

    var encodingType = Camera.EncodingType.JPEG;
    if (typeof options.encodingType == "number") {
        encodingType = options.encodingType;
    }

    var mediaType = Camera.MediaType.PICTURE;
    if (typeof options.mediaType == "number") {
        mediaType = options.mediaType;
    }
    var allowEdit = false;
    if (typeof options.allowEdit == "boolean") {
        allowEdit = options.allowEdit;
    } else if (typeof options.allowEdit == "number") {
        allowEdit = options.allowEdit <= 0 ? false : true;
    }
    var correctOrientation = false;
    if (typeof options.correctOrientation == "boolean") {
        correctOrientation = options.correctOrientation;
    } else if (typeof options.correctOrientation == "number") {
        correctOrientation = options.correctOrientation <=0 ? false : true;
    }
    var saveToPhotoAlbum = false;
    if (typeof options.saveToPhotoAlbum == "boolean") {
        saveToPhotoAlbum = options.saveToPhotoAlbum;
    } else if (typeof options.saveToPhotoAlbum == "number") {
        saveToPhotoAlbum = options.saveToPhotoAlbum <=0 ? false : true;
    }

    exec(successCallback, errorCallback, "Camera", "takePicture", [quality, destinationType, sourceType, targetWidth, targetHeight, encodingType, mediaType, allowEdit, correctOrientation, saveToPhotoAlbum]);
};

module.exports = cameraExport;
});

// file: lib/common/plugin/CameraConstants.js
define("cordova/plugin/CameraConstants", function(require, exports, module) {
module.exports = {
  DestinationType:{
    DATA_URL: 0,         // Return base64 encoded string
    FILE_URI: 1          // Return file uri (content://media/external/images/media/2 for Android)
  },
  EncodingType:{
    JPEG: 0,             // Return JPEG encoded image
    PNG: 1               // Return PNG encoded image
  },
  MediaType:{
    PICTURE: 0,          // allow selection of still pictures only. DEFAULT. Will return format specified via DestinationType
    VIDEO: 1,            // allow selection of video only, ONLY RETURNS URL
    ALLMEDIA : 2         // allow selection from all media types
  },
  PictureSourceType:{
    PHOTOLIBRARY : 0,    // Choose image from picture library (same as SAVEDPHOTOALBUM for Android)
    CAMERA : 1,          // Take picture from camera
    SAVEDPHOTOALBUM : 2  // Choose image from picture library (same as PHOTOLIBRARY for Android)
  }
};
});

// file: lib/common/plugin/CaptureAudioOptions.js
define("cordova/plugin/CaptureAudioOptions", function(require, exports, module) {
/**
 * Encapsulates all audio capture operation configuration options.
 */
var CaptureAudioOptions = function(){
    // Upper limit of sound clips user can record. Value must be equal or greater than 1.
    this.limit = 1;
    // Maximum duration of a single sound clip in seconds.
    this.duration = 0;
    // The selected audio mode. Must match with one of the elements in supportedAudioModes array.
    this.mode = null;
};

module.exports = CaptureAudioOptions;
});

// file: lib/common/plugin/CaptureError.js
define("cordova/plugin/CaptureError", function(require, exports, module) {
/**
 * The CaptureError interface encapsulates all errors in the Capture API.
 */
var CaptureError = function(c) {
   this.code = c || null;
};

// Camera or microphone failed to capture image or sound.
CaptureError.CAPTURE_INTERNAL_ERR = 0;
// Camera application or audio capture application is currently serving other capture request.
CaptureError.CAPTURE_APPLICATION_BUSY = 1;
// Invalid use of the API (e.g. limit parameter has value less than one).
CaptureError.CAPTURE_INVALID_ARGUMENT = 2;
// User exited camera application or audio capture application before capturing anything.
CaptureError.CAPTURE_NO_MEDIA_FILES = 3;
// The requested capture operation is not supported.
CaptureError.CAPTURE_NOT_SUPPORTED = 20;

module.exports = CaptureError;
});

// file: lib/common/plugin/CaptureImageOptions.js
define("cordova/plugin/CaptureImageOptions", function(require, exports, module) {
/**
 * Encapsulates all image capture operation configuration options.
 */
var CaptureImageOptions = function(){
    // Upper limit of images user can take. Value must be equal or greater than 1.
    this.limit = 1;
    // The selected image mode. Must match with one of the elements in supportedImageModes array.
    this.mode = null;
};

module.exports = CaptureImageOptions;
});

// file: lib/common/plugin/CaptureVideoOptions.js
define("cordova/plugin/CaptureVideoOptions", function(require, exports, module) {
/**
 * Encapsulates all video capture operation configuration options.
 */
var CaptureVideoOptions = function(){
    // Upper limit of videos user can record. Value must be equal or greater than 1.
    this.limit = 1;
    // Maximum duration of a single video clip in seconds.
    this.duration = 0;
    // The selected video mode. Must match with one of the elements in supportedVideoModes array.
    this.mode = null;
};

module.exports = CaptureVideoOptions;
});

// file: lib/common/plugin/CompassError.js
define("cordova/plugin/CompassError", function(require, exports, module) {
/**
 *  CompassError.
 *  An error code assigned by an implementation when an error has occured
 * @constructor
 */
var CompassError = function(err) {
    this.code = (err !== undefined ? err : null);
};

CompassError.COMPASS_INTERNAL_ERR = 0;
CompassError.COMPASS_NOT_SUPPORTED = 20;

module.exports = CompassError;
});

// file: lib/common/plugin/CompassHeading.js
define("cordova/plugin/CompassHeading", function(require, exports, module) {
var CompassHeading = function(magneticHeading, trueHeading, headingAccuracy, timestamp) {
  this.magneticHeading = (magneticHeading !== undefined ? magneticHeading : null);
  this.trueHeading = (trueHeading !== undefined ? trueHeading : null);
  this.headingAccuracy = (headingAccuracy !== undefined ? headingAccuracy : null);
  this.timestamp = (timestamp !== undefined ? timestamp : new Date().getTime());
};

module.exports = CompassHeading;
});

// file: lib/common/plugin/ConfigurationData.js
define("cordova/plugin/ConfigurationData", function(require, exports, module) {
/**
 * Encapsulates a set of parameters that the capture device supports.
 */
function ConfigurationData() {
    // The ASCII-encoded string in lower case representing the media type.
    this.type = null;
    // The height attribute represents height of the image or video in pixels.
    // In the case of a sound clip this attribute has value 0.
    this.height = 0;
    // The width attribute represents width of the image or video in pixels.
    // In the case of a sound clip this attribute has value 0
    this.width = 0;
}

module.exports = ConfigurationData;
});

// file: lib/common/plugin/Connection.js
define("cordova/plugin/Connection", function(require, exports, module) {
/**
 * Network status
 */
module.exports = {
        UNKNOWN: "unknown",
        ETHERNET: "ethernet",
        WIFI: "wifi",
        CELL_2G: "2g",
        CELL_3G: "3g",
        CELL_4G: "4g",
        NONE: "none"
};
});

// file: lib/common/plugin/Contact.js
define("cordova/plugin/Contact", function(require, exports, module) {
var exec = require('cordova/exec'),
    ContactError = require('cordova/plugin/ContactError'),
    utils = require('cordova/utils');

/**
* Converts primitives into Complex Object
* Currently only used for Date fields
*/
function convertIn(contact) {
    var value = contact.birthday;
    try {
      contact.birthday = new Date(parseFloat(value));
    } catch (exception){
      console.log("Cordova Contact convertIn error: exception creating date.");
    }
    return contact;
}

/**
* Converts Complex objects into primitives
* Only conversion at present is for Dates.
**/

function convertOut(contact) {
    var value = contact.birthday;
    if (value !== null) {
        // try to make it a Date object if it is not already
        if (!utils.isDate(value)){
            try {
                value = new Date(value);
            } catch(exception){
                value = null;
            }
        }
        if (utils.isDate(value)){
            value = value.valueOf(); // convert to milliseconds
        }
        contact.birthday = value;
    }
    return contact;
}

/**
* Contains information about a single contact.
* @constructor
* @param {DOMString} id unique identifier
* @param {DOMString} displayName
* @param {ContactName} name
* @param {DOMString} nickname
* @param {Array.<ContactField>} phoneNumbers array of phone numbers
* @param {Array.<ContactField>} emails array of email addresses
* @param {Array.<ContactAddress>} addresses array of addresses
* @param {Array.<ContactField>} ims instant messaging user ids
* @param {Array.<ContactOrganization>} organizations
* @param {DOMString} birthday contact's birthday
* @param {DOMString} note user notes about contact
* @param {Array.<ContactField>} photos
* @param {Array.<ContactField>} categories
* @param {Array.<ContactField>} urls contact's web sites
*/
var Contact = function (id, displayName, name, nickname, phoneNumbers, emails, addresses,
    ims, organizations, birthday, note, photos, categories, urls) {
    this.id = id || null;
    this.rawId = null;
    this.displayName = displayName || null;
    this.name = name || null; // ContactName
    this.nickname = nickname || null;
    this.phoneNumbers = phoneNumbers || null; // ContactField[]
    this.emails = emails || null; // ContactField[]
    this.addresses = addresses || null; // ContactAddress[]
    this.ims = ims || null; // ContactField[]
    this.organizations = organizations || null; // ContactOrganization[]
    this.birthday = birthday || null;
    this.note = note || null;
    this.photos = photos || null; // ContactField[]
    this.categories = categories || null; // ContactField[]
    this.urls = urls || null; // ContactField[]
};

/**
* Removes contact from device storage.
* @param successCB success callback
* @param errorCB error callback
*/
Contact.prototype.remove = function(successCB, errorCB) {
    var fail = function(code) {
        errorCB(new ContactError(code));
    };
    if (this.id === null) {
        fail(ContactError.UNKNOWN_ERROR);
    }
    else {
        exec(successCB, fail, "Contacts", "remove", [this.id]);
    }
};

/**
* Creates a deep copy of this Contact.
* With the contact ID set to null.
* @return copy of this Contact
*/
Contact.prototype.clone = function() {
    var clonedContact = utils.clone(this);
    var i;
    clonedContact.id = null;
    clonedContact.rawId = null;
    // Loop through and clear out any id's in phones, emails, etc.
    if (clonedContact.phoneNumbers) {
        for (i = 0; i < clonedContact.phoneNumbers.length; i++) {
            clonedContact.phoneNumbers[i].id = null;
        }
    }
    if (clonedContact.emails) {
        for (i = 0; i < clonedContact.emails.length; i++) {
            clonedContact.emails[i].id = null;
        }
    }
    if (clonedContact.addresses) {
        for (i = 0; i < clonedContact.addresses.length; i++) {
            clonedContact.addresses[i].id = null;
        }
    }
    if (clonedContact.ims) {
        for (i = 0; i < clonedContact.ims.length; i++) {
            clonedContact.ims[i].id = null;
        }
    }
    if (clonedContact.organizations) {
        for (i = 0; i < clonedContact.organizations.length; i++) {
            clonedContact.organizations[i].id = null;
        }
    }
    if (clonedContact.categories) {
        for (i = 0; i < clonedContact.categories.length; i++) {
            clonedContact.categories[i].id = null;
        }
    }
    if (clonedContact.photos) {
        for (i = 0; i < clonedContact.photos.length; i++) {
            clonedContact.photos[i].id = null;
        }
    }
    if (clonedContact.urls) {
        for (i = 0; i < clonedContact.urls.length; i++) {
            clonedContact.urls[i].id = null;
        }
    }
    return clonedContact;
};

/**
* Persists contact to device storage.
* @param successCB success callback
* @param errorCB error callback
*/
Contact.prototype.save = function(successCB, errorCB) {
  var fail = function(code) {
      errorCB(new ContactError(code));
  };
    var success = function(result) {
      if (result) {
          if (typeof successCB === 'function') {
              var fullContact = require('cordova/plugin/contacts').create(result);
              successCB(convertIn(fullContact));
          }
      }
      else {
          // no Entry object returned
          fail(ContactError.UNKNOWN_ERROR);
      }
  };
    var dupContact = convertOut(utils.clone(this));
    exec(success, fail, "Contacts", "save", [dupContact]);
};


module.exports = Contact;

});

// file: lib/common/plugin/ContactAddress.js
define("cordova/plugin/ContactAddress", function(require, exports, module) {
/**
* Contact address.
* @constructor
* @param {DOMString} id unique identifier, should only be set by native code
* @param formatted // NOTE: not a W3C standard
* @param streetAddress
* @param locality
* @param region
* @param postalCode
* @param country
*/

var ContactAddress = function(pref, type, formatted, streetAddress, locality, region, postalCode, country) {
    this.id = null;
    this.pref = (typeof pref != 'undefined' ? pref : false);
    this.type = type || null;
    this.formatted = formatted || null;
    this.streetAddress = streetAddress || null;
    this.locality = locality || null;
    this.region = region || null;
    this.postalCode = postalCode || null;
    this.country = country || null;
};

module.exports = ContactAddress;
});

// file: lib/common/plugin/ContactError.js
define("cordova/plugin/ContactError", function(require, exports, module) {
/**
 *  ContactError.
 *  An error code assigned by an implementation when an error has occured
 * @constructor
 */
var ContactError = function(err) {
    this.code = (typeof err != 'undefined' ? err : null);
};

/**
 * Error codes
 */
ContactError.UNKNOWN_ERROR = 0;
ContactError.INVALID_ARGUMENT_ERROR = 1;
ContactError.TIMEOUT_ERROR = 2;
ContactError.PENDING_OPERATION_ERROR = 3;
ContactError.IO_ERROR = 4;
ContactError.NOT_SUPPORTED_ERROR = 5;
ContactError.PERMISSION_DENIED_ERROR = 20;

module.exports = ContactError;
});

// file: lib/common/plugin/ContactField.js
define("cordova/plugin/ContactField", function(require, exports, module) {
/**
* Generic contact field.
* @constructor
* @param {DOMString} id unique identifier, should only be set by native code // NOTE: not a W3C standard
* @param type
* @param value
* @param pref
*/
var ContactField = function(type, value, pref) {
    this.id = null;
    this.type = (type && type.toString()) || null;
    this.value = (value && value.toString()) || null;
    this.pref = (typeof pref != 'undefined' ? pref : false);
};

module.exports = ContactField;
});

// file: lib/common/plugin/ContactFindOptions.js
define("cordova/plugin/ContactFindOptions", function(require, exports, module) {
/**
 * ContactFindOptions.
 * @constructor
 * @param filter used to match contacts against
 * @param multiple boolean used to determine if more than one contact should be returned
 */

var ContactFindOptions = function(filter, multiple) {
    this.filter = filter || '';
    this.multiple = (typeof multiple != 'undefined' ? multiple : false);
};

module.exports = ContactFindOptions;
});

// file: lib/common/plugin/ContactName.js
define("cordova/plugin/ContactName", function(require, exports, module) {
/**
* Contact name.
* @constructor
* @param formatted // NOTE: not part of W3C standard
* @param familyName
* @param givenName
* @param middle
* @param prefix
* @param suffix
*/
var ContactName = function(formatted, familyName, givenName, middle, prefix, suffix) {
    this.formatted = formatted || null;
    this.familyName = familyName || null;
    this.givenName = givenName || null;
    this.middleName = middle || null;
    this.honorificPrefix = prefix || null;
    this.honorificSuffix = suffix || null;
};

module.exports = ContactName;
});

// file: lib/common/plugin/ContactOrganization.js
define("cordova/plugin/ContactOrganization", function(require, exports, module) {
/**
* Contact organization.
* @constructor
* @param {DOMString} id unique identifier, should only be set by native code // NOTE: not a W3C standard
* @param name
* @param dept
* @param title
* @param startDate
* @param endDate
* @param location
* @param desc
*/

var ContactOrganization = function(pref, type, name, dept, title) {
    this.id = null;
    this.pref = (typeof pref != 'undefined' ? pref : false);
    this.type = type || null;
    this.name = name || null;
    this.department = dept || null;
    this.title = title || null;
};

module.exports = ContactOrganization;
});

// file: lib/common/plugin/Coordinates.js
define("cordova/plugin/Coordinates", function(require, exports, module) {
/**
 * This class contains position information.
 * @param {Object} lat
 * @param {Object} lng
 * @param {Object} alt
 * @param {Object} acc
 * @param {Object} head
 * @param {Object} vel
 * @param {Object} altacc
 * @constructor
 */
var Coordinates = function(lat, lng, alt, acc, head, vel, altacc) {
    /**
     * The latitude of the position.
     */
    this.latitude = lat;
    /**
     * The longitude of the position,
     */
    this.longitude = lng;
    /**
     * The accuracy of the position.
     */
    this.accuracy = acc;
    /**
     * The altitude of the position.
     */
    this.altitude = (alt !== undefined ? alt : null);
    /**
     * The direction the device is moving at the position.
     */
    this.heading = (head !== undefined ? head : null);
    /**
     * The velocity with which the device is moving at the position.
     */
    this.speed = (vel !== undefined ? vel : null);

    if (this.speed === 0 || this.speed === null) {
        this.heading = NaN;
    }

    /**
     * The altitude accuracy of the position.
     */
    this.altitudeAccuracy = (altacc !== undefined) ? altacc : null;
};

module.exports = Coordinates;

});

// file: lib/common/plugin/DirectoryEntry.js
define("cordova/plugin/DirectoryEntry", function(require, exports, module) {
var utils = require('cordova/utils'),
    exec = require('cordova/exec'),
    Entry = require('cordova/plugin/Entry'),
    FileError = require('cordova/plugin/FileError'),
    DirectoryReader = require('cordova/plugin/DirectoryReader');

/**
 * An interface representing a directory on the file system.
 *
 * {boolean} isFile always false (readonly)
 * {boolean} isDirectory always true (readonly)
 * {DOMString} name of the directory, excluding the path leading to it (readonly)
 * {DOMString} fullPath the absolute full path to the directory (readonly)
 * {FileSystem} filesystem on which the directory resides (readonly)
 */
var DirectoryEntry = function(name, fullPath) {
     DirectoryEntry.__super__.constructor.apply(this, [false, true, name, fullPath]);
};

utils.extend(DirectoryEntry, Entry);

/**
 * Creates a new DirectoryReader to read entries from this directory
 */
DirectoryEntry.prototype.createReader = function() {
    return new DirectoryReader(this.fullPath);
};

/**
 * Creates or looks up a directory
 *
 * @param {DOMString} path either a relative or absolute path from this directory in which to look up or create a directory
 * @param {Flags} options to create or excluively create the directory
 * @param {Function} successCallback is called with the new entry
 * @param {Function} errorCallback is called with a FileError
 */
DirectoryEntry.prototype.getDirectory = function(path, options, successCallback, errorCallback) {
    var win = typeof successCallback !== 'function' ? null : function(result) {
        var entry = new DirectoryEntry(result.name, result.fullPath);
        successCallback(entry);
    };
    var fail = typeof errorCallback !== 'function' ? null : function(code) {
        errorCallback(new FileError(code));
    };
    exec(win, fail, "File", "getDirectory", [this.fullPath, path, options]);
};

/**
 * Deletes a directory and all of it's contents
 *
 * @param {Function} successCallback is called with no parameters
 * @param {Function} errorCallback is called with a FileError
 */
DirectoryEntry.prototype.removeRecursively = function(successCallback, errorCallback) {
    var fail = typeof errorCallback !== 'function' ? null : function(code) {
        errorCallback(new FileError(code));
    };
    exec(successCallback, fail, "File", "removeRecursively", [this.fullPath]);
};

/**
 * Creates or looks up a file
 *
 * @param {DOMString} path either a relative or absolute path from this directory in which to look up or create a file
 * @param {Flags} options to create or excluively create the file
 * @param {Function} successCallback is called with the new entry
 * @param {Function} errorCallback is called with a FileError
 */
DirectoryEntry.prototype.getFile = function(path, options, successCallback, errorCallback) {
    var win = typeof successCallback !== 'function' ? null : function(result) {
        var FileEntry = require('cordova/plugin/FileEntry');
        var entry = new FileEntry(result.name, result.fullPath);
        successCallback(entry);
    };
    var fail = typeof errorCallback !== 'function' ? null : function(code) {
        errorCallback(new FileError(code));
    };
    exec(win, fail, "File", "getFile", [this.fullPath, path, options]);
};

module.exports = DirectoryEntry;

});

// file: lib/common/plugin/DirectoryReader.js
define("cordova/plugin/DirectoryReader", function(require, exports, module) {
var exec = require('cordova/exec'),
    FileError = require('cordova/plugin/FileError') ;

/**
 * An interface that lists the files and directories in a directory.
 */
function DirectoryReader(path) {
    this.path = path || null;
}

/**
 * Returns a list of entries from a directory.
 *
 * @param {Function} successCallback is called with a list of entries
 * @param {Function} errorCallback is called with a FileError
 */
DirectoryReader.prototype.readEntries = function(successCallback, errorCallback) {
    var win = typeof successCallback !== 'function' ? null : function(result) {
        var retVal = [];
        for (var i=0; i<result.length; i++) {
            var entry = null;
            if (result[i].isDirectory) {
                entry = new (require('cordova/plugin/DirectoryEntry'))();
            }
            else if (result[i].isFile) {
                entry = new (require('cordova/plugin/FileEntry'))();
            }
            entry.isDirectory = result[i].isDirectory;
            entry.isFile = result[i].isFile;
            entry.name = result[i].name;
            entry.fullPath = result[i].fullPath;
            retVal.push(entry);
        }
        successCallback(retVal);
    };
    var fail = typeof errorCallback !== 'function' ? null : function(code) {
        errorCallback(new FileError(code));
    };
    exec(win, fail, "File", "readEntries", [this.path]);
};

module.exports = DirectoryReader;

});

// file: lib/common/plugin/Entry.js
define("cordova/plugin/Entry", function(require, exports, module) {
var exec = require('cordova/exec'),
    FileError = require('cordova/plugin/FileError'),
    Metadata = require('cordova/plugin/Metadata');

/**
 * Represents a file or directory on the local file system.
 *
 * @param isFile
 *            {boolean} true if Entry is a file (readonly)
 * @param isDirectory
 *            {boolean} true if Entry is a directory (readonly)
 * @param name
 *            {DOMString} name of the file or directory, excluding the path
 *            leading to it (readonly)
 * @param fullPath
 *            {DOMString} the absolute full path to the file or directory
 *            (readonly)
 */
function Entry(isFile, isDirectory, name, fullPath, fileSystem) {
    this.isFile = (typeof isFile != 'undefined'?isFile:false);
    this.isDirectory = (typeof isDirectory != 'undefined'?isDirectory:false);
    this.name = name || '';
    this.fullPath = fullPath || '';
    this.filesystem = fileSystem || null;
}

/**
 * Look up the metadata of the entry.
 *
 * @param successCallback
 *            {Function} is called with a Metadata object
 * @param errorCallback
 *            {Function} is called with a FileError
 */
Entry.prototype.getMetadata = function(successCallback, errorCallback) {
  var success = typeof successCallback !== 'function' ? null : function(lastModified) {
      var metadata = new Metadata(lastModified);
      successCallback(metadata);
  };
  var fail = typeof errorCallback !== 'function' ? null : function(code) {
      errorCallback(new FileError(code));
  };

  exec(success, fail, "File", "getMetadata", [this.fullPath]);
};

/**
 * Set the metadata of the entry.
 *
 * @param successCallback
 *            {Function} is called with a Metadata object
 * @param errorCallback
 *            {Function} is called with a FileError
 * @param metadataObject
 *            {Object} keys and values to set
 */
Entry.prototype.setMetadata = function(successCallback, errorCallback, metadataObject) {

  exec(successCallback, errorCallback, "File", "setMetadata", [this.fullPath, metadataObject]);
};

/**
 * Move a file or directory to a new location.
 *
 * @param parent
 *            {DirectoryEntry} the directory to which to move this entry
 * @param newName
 *            {DOMString} new name of the entry, defaults to the current name
 * @param successCallback
 *            {Function} called with the new DirectoryEntry object
 * @param errorCallback
 *            {Function} called with a FileError
 */
Entry.prototype.moveTo = function(parent, newName, successCallback, errorCallback) {
    var fail = function(code) {
        if (typeof errorCallback === 'function') {
            errorCallback(new FileError(code));
        }
    };
    // user must specify parent Entry
    if (!parent) {
        fail(FileError.NOT_FOUND_ERR);
        return;
    }
    // source path
    var srcPath = this.fullPath,
        // entry name
        name = newName || this.name,
        success = function(entry) {
            if (entry) {
                if (typeof successCallback === 'function') {
                    // create appropriate Entry object
                    var result = (entry.isDirectory) ? new (require('cordova/plugin/DirectoryEntry'))(entry.name, entry.fullPath) : new (require('cordova/plugin/FileEntry'))(entry.name, entry.fullPath);
                    try {
                        successCallback(result);
                    }
                    catch (e) {
                        console.log('Error invoking callback: ' + e);
                    }
                }
            }
            else {
                // no Entry object returned
                fail(FileError.NOT_FOUND_ERR);
            }
        };

    // copy
    exec(success, fail, "File", "moveTo", [srcPath, parent.fullPath, name]);
};

/**
 * Copy a directory to a different location.
 *
 * @param parent
 *            {DirectoryEntry} the directory to which to copy the entry
 * @param newName
 *            {DOMString} new name of the entry, defaults to the current name
 * @param successCallback
 *            {Function} called with the new Entry object
 * @param errorCallback
 *            {Function} called with a FileError
 */
Entry.prototype.copyTo = function(parent, newName, successCallback, errorCallback) {
    var fail = function(code) {
        if (typeof errorCallback === 'function') {
            errorCallback(new FileError(code));
        }
    };

    // user must specify parent Entry
    if (!parent) {
        fail(FileError.NOT_FOUND_ERR);
        return;
    }

        // source path
    var srcPath = this.fullPath,
        // entry name
        name = newName || this.name,
        // success callback
        success = function(entry) {
            if (entry) {
                if (typeof successCallback === 'function') {
                    // create appropriate Entry object
                    var result = (entry.isDirectory) ? new (require('cordova/plugin/DirectoryEntry'))(entry.name, entry.fullPath) : new (require('cordova/plugin/FileEntry'))(entry.name, entry.fullPath);
                    try {
                        successCallback(result);
                    }
                    catch (e) {
                        console.log('Error invoking callback: ' + e);
                    }
                }
            }
            else {
                // no Entry object returned
                fail(FileError.NOT_FOUND_ERR);
            }
        };

    // copy
    exec(success, fail, "File", "copyTo", [srcPath, parent.fullPath, name]);
};

/**
 * Return a URL that can be used to identify this entry.
 */
Entry.prototype.toURL = function() {
    // fullPath attribute contains the full URL
    return this.fullPath;
};

/**
 * Returns a URI that can be used to identify this entry.
 *
 * @param {DOMString} mimeType for a FileEntry, the mime type to be used to interpret the file, when loaded through this URI.
 * @return uri
 */
Entry.prototype.toURI = function(mimeType) {
    console.log("DEPRECATED: Update your code to use 'toURL'");
    // fullPath attribute contains the full URI
    return this.toURL();
};

/**
 * Remove a file or directory. It is an error to attempt to delete a
 * directory that is not empty. It is an error to attempt to delete a
 * root directory of a file system.
 *
 * @param successCallback {Function} called with no parameters
 * @param errorCallback {Function} called with a FileError
 */
Entry.prototype.remove = function(successCallback, errorCallback) {
    var fail = typeof errorCallback !== 'function' ? null : function(code) {
        errorCallback(new FileError(code));
    };
    exec(successCallback, fail, "File", "remove", [this.fullPath]);
};

/**
 * Look up the parent DirectoryEntry of this entry.
 *
 * @param successCallback {Function} called with the parent DirectoryEntry object
 * @param errorCallback {Function} called with a FileError
 */
Entry.prototype.getParent = function(successCallback, errorCallback) {
    var win = typeof successCallback !== 'function' ? null : function(result) {
        var DirectoryEntry = require('cordova/plugin/DirectoryEntry');
        var entry = new DirectoryEntry(result.name, result.fullPath);
        successCallback(entry);
    };
    var fail = typeof errorCallback !== 'function' ? null : function(code) {
        errorCallback(new FileError(code));
    };
    exec(win, fail, "File", "getParent", [this.fullPath]);
};

module.exports = Entry;
});

// file: lib/common/plugin/File.js
define("cordova/plugin/File", function(require, exports, module) {
/**
 * Constructor.
 * name {DOMString} name of the file, without path information
 * fullPath {DOMString} the full path of the file, including the name
 * type {DOMString} mime type
 * lastModifiedDate {Date} last modified date
 * size {Number} size of the file in bytes
 */

var File = function(name, fullPath, type, lastModifiedDate, size){
    this.name = name || '';
    this.fullPath = fullPath || null;
    this.type = type || null;
    this.lastModifiedDate = lastModifiedDate || null;
    this.size = size || 0;
};

module.exports = File;
});

// file: lib/common/plugin/FileEntry.js
define("cordova/plugin/FileEntry", function(require, exports, module) {
var utils = require('cordova/utils'),
    exec = require('cordova/exec'),
    Entry = require('cordova/plugin/Entry'),
    FileWriter = require('cordova/plugin/FileWriter'),
    File = require('cordova/plugin/File'),
    FileError = require('cordova/plugin/FileError');

/**
 * An interface representing a file on the file system.
 *
 * {boolean} isFile always true (readonly)
 * {boolean} isDirectory always false (readonly)
 * {DOMString} name of the file, excluding the path leading to it (readonly)
 * {DOMString} fullPath the absolute full path to the file (readonly)
 * {FileSystem} filesystem on which the file resides (readonly)
 */
var FileEntry = function(name, fullPath) {
     FileEntry.__super__.constructor.apply(this, [true, false, name, fullPath]);
};

utils.extend(FileEntry, Entry);

/**
 * Creates a new FileWriter associated with the file that this FileEntry represents.
 *
 * @param {Function} successCallback is called with the new FileWriter
 * @param {Function} errorCallback is called with a FileError
 */
FileEntry.prototype.createWriter = function(successCallback, errorCallback) {
    this.file(function(filePointer) {
        var writer = new FileWriter(filePointer);

        if (writer.fileName === null || writer.fileName === "") {
            if (typeof errorCallback === "function") {
                errorCallback(new FileError(FileError.INVALID_STATE_ERR));
            }
        } else {
            if (typeof successCallback === "function") {
                successCallback(writer);
            }
        }
    }, errorCallback);
};

/**
 * Returns a File that represents the current state of the file that this FileEntry represents.
 *
 * @param {Function} successCallback is called with the new File object
 * @param {Function} errorCallback is called with a FileError
 */
FileEntry.prototype.file = function(successCallback, errorCallback) {
    var win = typeof successCallback !== 'function' ? null : function(f) {
        var file = new File(f.name, f.fullPath, f.type, f.lastModifiedDate, f.size);
        successCallback(file);
    };
    var fail = typeof errorCallback !== 'function' ? null : function(code) {
        errorCallback(new FileError(code));
    };
    exec(win, fail, "File", "getFileMetadata", [this.fullPath]);
};


module.exports = FileEntry;
});

// file: lib/common/plugin/FileError.js
define("cordova/plugin/FileError", function(require, exports, module) {
/**
 * FileError
 */
function FileError(error) {
  this.code = error || null;
}

// File error codes
// Found in DOMException
FileError.NOT_FOUND_ERR = 1;
FileError.SECURITY_ERR = 2;
FileError.ABORT_ERR = 3;

// Added by File API specification
FileError.NOT_READABLE_ERR = 4;
FileError.ENCODING_ERR = 5;
FileError.NO_MODIFICATION_ALLOWED_ERR = 6;
FileError.INVALID_STATE_ERR = 7;
FileError.SYNTAX_ERR = 8;
FileError.INVALID_MODIFICATION_ERR = 9;
FileError.QUOTA_EXCEEDED_ERR = 10;
FileError.TYPE_MISMATCH_ERR = 11;
FileError.PATH_EXISTS_ERR = 12;

module.exports = FileError;
});

// file: lib/common/plugin/FileReader.js
define("cordova/plugin/FileReader", function(require, exports, module) {
var exec = require('cordova/exec'),
    FileError = require('cordova/plugin/FileError'),
    ProgressEvent = require('cordova/plugin/ProgressEvent');

/**
 * This class reads the mobile device file system.
 *
 * For Android:
 *      The root directory is the root of the file system.
 *      To read from the SD card, the file name is "sdcard/my_file.txt"
 * @constructor
 */
var FileReader = function() {
    this.fileName = "";

    this.readyState = 0; // FileReader.EMPTY

    // File data
    this.result = null;

    // Error
    this.error = null;

    // Event handlers
    this.onloadstart = null;    // When the read starts.
    this.onprogress = null;     // While reading (and decoding) file or fileBlob data, and reporting partial file data (progess.loaded/progress.total)
    this.onload = null;         // When the read has successfully completed.
    this.onerror = null;        // When the read has failed (see errors).
    this.onloadend = null;      // When the request has completed (either in success or failure).
    this.onabort = null;        // When the read has been aborted. For instance, by invoking the abort() method.
};

// States
FileReader.EMPTY = 0;
FileReader.LOADING = 1;
FileReader.DONE = 2;

/**
 * Abort reading file.
 */
FileReader.prototype.abort = function() {
    this.result = null;

    if (this.readyState == FileReader.DONE || this.readyState == FileReader.EMPTY) {
      return;
    }

    this.readyState = FileReader.DONE;

    // If abort callback
    if (typeof this.onabort === 'function') {
        this.onabort(new ProgressEvent('abort', {target:this}));
    }
    // If load end callback
    if (typeof this.onloadend === 'function') {
        this.onloadend(new ProgressEvent('loadend', {target:this}));
    }
};

/**
 * Read text file.
 *
 * @param file          {File} File object containing file properties
 * @param encoding      [Optional] (see http://www.iana.org/assignments/character-sets)
 */
FileReader.prototype.readAsText = function(file, encoding) {
    // Figure out pathing
    this.fileName = '';
    if (typeof file.fullPath === 'undefined') {
        this.fileName = file;
    } else {
        this.fileName = file.fullPath;
    }

    // Already loading something
    if (this.readyState == FileReader.LOADING) {
        throw new FileError(FileError.INVALID_STATE_ERR);
    }

    // LOADING state
    this.readyState = FileReader.LOADING;

    // If loadstart callback
    if (typeof this.onloadstart === "function") {
        this.onloadstart(new ProgressEvent("loadstart", {target:this}));
    }

    // Default encoding is UTF-8
    var enc = encoding ? encoding : "UTF-8";

    var me = this;

    // Read file
    exec(
        // Success callback
        function(r) {
            // If DONE (cancelled), then don't do anything
            if (me.readyState === FileReader.DONE) {
                return;
            }

            // Save result
            me.result = r;

            // If onload callback
            if (typeof me.onload === "function") {
                me.onload(new ProgressEvent("load", {target:me}));
            }

            // DONE state
            me.readyState = FileReader.DONE;

            // If onloadend callback
            if (typeof me.onloadend === "function") {
                me.onloadend(new ProgressEvent("loadend", {target:me}));
            }
        },
        // Error callback
        function(e) {
            // If DONE (cancelled), then don't do anything
            if (me.readyState === FileReader.DONE) {
                return;
            }

            // DONE state
            me.readyState = FileReader.DONE;

            // null result
            me.result = null;

            // Save error
            me.error = new FileError(e);

            // If onerror callback
            if (typeof me.onerror === "function") {
                me.onerror(new ProgressEvent("error", {target:me}));
            }

            // If onloadend callback
            if (typeof me.onloadend === "function") {
                me.onloadend(new ProgressEvent("loadend", {target:me}));
            }
        }, "File", "readAsText", [this.fileName, enc]);
};


/**
 * Read file and return data as a base64 encoded data url.
 * A data url is of the form:
 *      data:[<mediatype>][;base64],<data>
 *
 * @param file          {File} File object containing file properties
 */
FileReader.prototype.readAsDataURL = function(file) {
    this.fileName = "";
    if (typeof file.fullPath === "undefined") {
        this.fileName = file;
    } else {
        this.fileName = file.fullPath;
    }

    // Already loading something
    if (this.readyState == FileReader.LOADING) {
        throw new FileError(FileError.INVALID_STATE_ERR);
    }

    // LOADING state
    this.readyState = FileReader.LOADING;

    // If loadstart callback
    if (typeof this.onloadstart === "function") {
        this.onloadstart(new ProgressEvent("loadstart", {target:this}));
    }

    var me = this;

    // Read file
    exec(
        // Success callback
        function(r) {
            // If DONE (cancelled), then don't do anything
            if (me.readyState === FileReader.DONE) {
                return;
            }

            // DONE state
            me.readyState = FileReader.DONE;

            // Save result
            me.result = r;

            // If onload callback
            if (typeof me.onload === "function") {
                me.onload(new ProgressEvent("load", {target:me}));
            }

            // If onloadend callback
            if (typeof me.onloadend === "function") {
                me.onloadend(new ProgressEvent("loadend", {target:me}));
            }
        },
        // Error callback
        function(e) {
            // If DONE (cancelled), then don't do anything
            if (me.readyState === FileReader.DONE) {
                return;
            }

            // DONE state
            me.readyState = FileReader.DONE;

            me.result = null;

            // Save error
            me.error = new FileError(e);

            // If onerror callback
            if (typeof me.onerror === "function") {
                me.onerror(new ProgressEvent("error", {target:me}));
            }

            // If onloadend callback
            if (typeof me.onloadend === "function") {
                me.onloadend(new ProgressEvent("loadend", {target:me}));
            }
        }, "File", "readAsDataURL", [this.fileName]);
};

/**
 * Read file and return data as a binary data.
 *
 * @param file          {File} File object containing file properties
 */
FileReader.prototype.readAsBinaryString = function(file) {
    // TODO - Can't return binary data to browser.
    console.log('method "readAsBinaryString" is not supported at this time.');
};

/**
 * Read file and return data as a binary data.
 *
 * @param file          {File} File object containing file properties
 */
FileReader.prototype.readAsArrayBuffer = function(file) {
    // TODO - Can't return binary data to browser.
    console.log('This method is not supported at this time.');
};

module.exports = FileReader;
});

// file: lib/common/plugin/FileSystem.js
define("cordova/plugin/FileSystem", function(require, exports, module) {
var DirectoryEntry = require('cordova/plugin/DirectoryEntry');

/**
 * An interface representing a file system
 *
 * @constructor
 * {DOMString} name the unique name of the file system (readonly)
 * {DirectoryEntry} root directory of the file system (readonly)
 */
var FileSystem = function(name, root) {
    this.name = name || null;
    if (root) {
        this.root = new DirectoryEntry(root.name, root.fullPath);
    }
};

module.exports = FileSystem;
});

// file: lib/common/plugin/FileTransfer.js
define("cordova/plugin/FileTransfer", function(require, exports, module) {
var exec = require('cordova/exec');

/**
 * FileTransfer uploads a file to a remote server.
 * @constructor
 */
var FileTransfer = function() {};

/**
* Given an absolute file path, uploads a file on the device to a remote server
* using a multipart HTTP request.
* @param filePath {String}           Full path of the file on the device
* @param server {String}             URL of the server to receive the file
* @param successCallback (Function}  Callback to be invoked when upload has completed
* @param errorCallback {Function}    Callback to be invoked upon error
* @param options {FileUploadOptions} Optional parameters such as file name and mimetype
* @param trustAllHosts {Boolean} Optional trust all hosts (e.g. for self-signed certs), defaults to false
*/
FileTransfer.prototype.upload = function(filePath, server, successCallback, errorCallback, options, trustAllHosts) {
    // check for options
    var fileKey = null;
    var fileName = null;
    var mimeType = null;
    var params = null;
    var chunkedMode = true;
    if (options) {
        fileKey = options.fileKey;
        fileName = options.fileName;
        mimeType = options.mimeType;
        if (options.chunkedMode !== null || typeof options.chunkedMode != "undefined") {
            chunkedMode = options.chunkedMode;
        }
        if (options.params) {
            params = options.params;
        }
        else {
            params = {};
        }
    }

    exec(successCallback, errorCallback, 'FileTransfer', 'upload', [filePath, server, fileKey, fileName, mimeType, params, trustAllHosts, chunkedMode]);
};

/**
 * Downloads a file form a given URL and saves it to the specified directory.
 * @param source {String}          URL of the server to receive the file
 * @param target {String}         Full path of the file on the device
 * @param successCallback (Function}  Callback to be invoked when upload has completed
 * @param errorCallback {Function}    Callback to be invoked upon error
 */
FileTransfer.prototype.download = function(source, target, successCallback, errorCallback) {
    var win = function(result) {
        var entry = null;
        if (result.isDirectory) {
            entry = new (require('cordova/plugin/DirectoryEntry'))();
        }
        else if (result.isFile) {
            entry = new (require('cordova/plugin/FileEntry'))();
        }
        entry.isDirectory = result.isDirectory;
        entry.isFile = result.isFile;
        entry.name = result.name;
        entry.fullPath = result.fullPath;
        successCallback(entry);
    };
    exec(win, errorCallback, 'FileTransfer', 'download', [source, target]);
};

module.exports = FileTransfer;

});

// file: lib/common/plugin/FileTransferError.js
define("cordova/plugin/FileTransferError", function(require, exports, module) {
/**
 * FileTransferError
 * @constructor
 */
var FileTransferError = function(code) {
    this.code = code || null;
};

FileTransferError.FILE_NOT_FOUND_ERR = 1;
FileTransferError.INVALID_URL_ERR = 2;
FileTransferError.CONNECTION_ERR = 3;

module.exports = FileTransferError;
});

// file: lib/common/plugin/FileUploadOptions.js
define("cordova/plugin/FileUploadOptions", function(require, exports, module) {
/**
 * Options to customize the HTTP request used to upload files.
 * @constructor
 * @param fileKey {String}   Name of file request parameter.
 * @param fileName {String}  Filename to be used by the server. Defaults to image.jpg.
 * @param mimeType {String}  Mimetype of the uploaded file. Defaults to image/jpeg.
 * @param params {Object}    Object with key: value params to send to the server.
 */
var FileUploadOptions = function(fileKey, fileName, mimeType, params) {
    this.fileKey = fileKey || null;
    this.fileName = fileName || null;
    this.mimeType = mimeType || null;
    this.params = params || null;
};

module.exports = FileUploadOptions;
});

// file: lib/common/plugin/FileUploadResult.js
define("cordova/plugin/FileUploadResult", function(require, exports, module) {
/**
 * FileUploadResult
 * @constructor
 */
var FileUploadResult = function() {
    this.bytesSent = 0;
    this.responseCode = null;
    this.response = null;
};

module.exports = FileUploadResult;
});

// file: lib/common/plugin/FileWriter.js
define("cordova/plugin/FileWriter", function(require, exports, module) {
var exec = require('cordova/exec'),
    FileError = require('cordova/plugin/FileError'),
    ProgressEvent = require('cordova/plugin/ProgressEvent');

/**
 * This class writes to the mobile device file system.
 *
 * For Android:
 *      The root directory is the root of the file system.
 *      To write to the SD card, the file name is "sdcard/my_file.txt"
 *
 * @constructor
 * @param file {File} File object containing file properties
 * @param append if true write to the end of the file, otherwise overwrite the file
 */
var FileWriter = function(file) {
    this.fileName = "";
    this.length = 0;
    if (file) {
        this.fileName = file.fullPath || file;
        this.length = file.size || 0;
    }
    // default is to write at the beginning of the file
    this.position = 0;

    this.readyState = 0; // EMPTY

    this.result = null;

    // Error
    this.error = null;

    // Event handlers
    this.onwritestart = null;   // When writing starts
    this.onprogress = null;     // While writing the file, and reporting partial file data
    this.onwrite = null;        // When the write has successfully completed.
    this.onwriteend = null;     // When the request has completed (either in success or failure).
    this.onabort = null;        // When the write has been aborted. For instance, by invoking the abort() method.
    this.onerror = null;        // When the write has failed (see errors).
};

// States
FileWriter.INIT = 0;
FileWriter.WRITING = 1;
FileWriter.DONE = 2;

/**
 * Abort writing file.
 */
FileWriter.prototype.abort = function() {
    // check for invalid state
    if (this.readyState === FileWriter.DONE || this.readyState === FileWriter.INIT) {
        throw new FileError(FileError.INVALID_STATE_ERR);
    }

    // set error
    this.error = new FileError(FileError.ABORT_ERR);

    this.readyState = FileWriter.DONE;

    // If abort callback
    if (typeof this.onabort === "function") {
        this.onabort(new ProgressEvent("abort", {"target":this}));
    }

    // If write end callback
    if (typeof this.onwriteend === "function") {
        this.onwriteend(new ProgressEvent("writeend", {"target":this}));
    }
};

/**
 * Writes data to the file
 *
 * @param text to be written
 */
FileWriter.prototype.write = function(text) {
    // Throw an exception if we are already writing a file
    if (this.readyState === FileWriter.WRITING) {
        throw new FileError(FileError.INVALID_STATE_ERR);
    }

    // WRITING state
    this.readyState = FileWriter.WRITING;

    var me = this;

    // If onwritestart callback
    if (typeof me.onwritestart === "function") {
        me.onwritestart(new ProgressEvent("writestart", {"target":me}));
    }

    // Write file
    exec(
        // Success callback
        function(r) {
            // If DONE (cancelled), then don't do anything
            if (me.readyState === FileWriter.DONE) {
                return;
            }

            // position always increases by bytes written because file would be extended
            me.position += r;
            // The length of the file is now where we are done writing.

            me.length = me.position;

            // DONE state
            me.readyState = FileWriter.DONE;

            // If onwrite callback
            if (typeof me.onwrite === "function") {
                me.onwrite(new ProgressEvent("write", {"target":me}));
            }

            // If onwriteend callback
            if (typeof me.onwriteend === "function") {
                me.onwriteend(new ProgressEvent("writeend", {"target":me}));
            }
        },
        // Error callback
        function(e) {
            // If DONE (cancelled), then don't do anything
            if (me.readyState === FileWriter.DONE) {
                return;
            }

            // DONE state
            me.readyState = FileWriter.DONE;

            // Save error
            me.error = new FileError(e);

            // If onerror callback
            if (typeof me.onerror === "function") {
                me.onerror(new ProgressEvent("error", {"target":me}));
            }

            // If onwriteend callback
            if (typeof me.onwriteend === "function") {
                me.onwriteend(new ProgressEvent("writeend", {"target":me}));
            }
        }, "File", "write", [this.fileName, text, this.position]);
};

/**
 * Moves the file pointer to the location specified.
 *
 * If the offset is a negative number the position of the file
 * pointer is rewound.  If the offset is greater than the file
 * size the position is set to the end of the file.
 *
 * @param offset is the location to move the file pointer to.
 */
FileWriter.prototype.seek = function(offset) {
    // Throw an exception if we are already writing a file
    if (this.readyState === FileWriter.WRITING) {
        throw new FileError(FileError.INVALID_STATE_ERR);
    }

    if (!offset && offset !== 0) {
        return;
    }

    // See back from end of file.
    if (offset < 0) {
        this.position = Math.max(offset + this.length, 0);
    }
    // Offset is bigger then file size so set position
    // to the end of the file.
    else if (offset > this.length) {
        this.position = this.length;
    }
    // Offset is between 0 and file size so set the position
    // to start writing.
    else {
        this.position = offset;
    }
};

/**
 * Truncates the file to the size specified.
 *
 * @param size to chop the file at.
 */
FileWriter.prototype.truncate = function(size) {
    // Throw an exception if we are already writing a file
    if (this.readyState === FileWriter.WRITING) {
        throw new FileError(FileError.INVALID_STATE_ERR);
    }

    // WRITING state
    this.readyState = FileWriter.WRITING;

    var me = this;

    // If onwritestart callback
    if (typeof me.onwritestart === "function") {
        me.onwritestart(new ProgressEvent("writestart", {"target":this}));
    }

    // Write file
    exec(
        // Success callback
        function(r) {
            // If DONE (cancelled), then don't do anything
            if (me.readyState === FileWriter.DONE) {
                return;
            }

            // DONE state
            me.readyState = FileWriter.DONE;

            // Update the length of the file
            me.length = r;
            me.position = Math.min(me.position, r);

            // If onwrite callback
            if (typeof me.onwrite === "function") {
                me.onwrite(new ProgressEvent("write", {"target":me}));
            }

            // If onwriteend callback
            if (typeof me.onwriteend === "function") {
                me.onwriteend(new ProgressEvent("writeend", {"target":me}));
            }
        },
        // Error callback
        function(e) {
            // If DONE (cancelled), then don't do anything
            if (me.readyState === FileWriter.DONE) {
                return;
            }

            // DONE state
            me.readyState = FileWriter.DONE;

            // Save error
            me.error = new FileError(e);

            // If onerror callback
            if (typeof me.onerror === "function") {
                me.onerror(new ProgressEvent("error", {"target":me}));
            }

            // If onwriteend callback
            if (typeof me.onwriteend === "function") {
                me.onwriteend(new ProgressEvent("writeend", {"target":me}));
            }
        }, "File", "truncate", [this.fileName, size]);
};

module.exports = FileWriter;

});

// file: lib/common/plugin/Flags.js
define("cordova/plugin/Flags", function(require, exports, module) {
/**
 * Supplies arguments to methods that lookup or create files and directories.
 *
 * @param create
 *            {boolean} file or directory if it doesn't exist
 * @param exclusive
 *            {boolean} used with create; if true the command will fail if
 *            target path exists
 */
function Flags(create, exclusive) {
    this.create = create || false;
    this.exclusive = exclusive || false;
}

module.exports = Flags;
});

// file: lib/common/plugin/LocalFileSystem.js
define("cordova/plugin/LocalFileSystem", function(require, exports, module) {
var exec = require('cordova/exec');

/**
 * Represents a local file system.
 */
var LocalFileSystem = function() {

};

LocalFileSystem.TEMPORARY = 0; //temporary, with no guarantee of persistence
LocalFileSystem.PERSISTENT = 1; //persistent

module.exports = LocalFileSystem;
});

// file: lib/common/plugin/Media.js
define("cordova/plugin/Media", function(require, exports, module) {
var utils = require('cordova/utils'),
    exec = require('cordova/exec');

var mediaObjects = {};

/**
 * This class provides access to the device media, interfaces to both sound and video
 *
 * @constructor
 * @param src                   The file name or url to play
 * @param successCallback       The callback to be called when the file is done playing or recording.
 *                                  successCallback()
 * @param errorCallback         The callback to be called if there is an error.
 *                                  errorCallback(int errorCode) - OPTIONAL
 * @param statusCallback        The callback to be called when media status has changed.
 *                                  statusCallback(int statusCode) - OPTIONAL
 */
var Media = function(src, successCallback, errorCallback, statusCallback) {

    // successCallback optional
    if (successCallback && (typeof successCallback !== "function")) {
        console.log("Media Error: successCallback is not a function");
        return;
    }

    // errorCallback optional
    if (errorCallback && (typeof errorCallback !== "function")) {
        console.log("Media Error: errorCallback is not a function");
        return;
    }

    // statusCallback optional
    if (statusCallback && (typeof statusCallback !== "function")) {
        console.log("Media Error: statusCallback is not a function");
        return;
    }

    this.id = utils.createUUID();
    mediaObjects[this.id] = this;
    this.src = src;
    this.successCallback = successCallback;
    this.errorCallback = errorCallback;
    this.statusCallback = statusCallback;
    this._duration = -1;
    this._position = -1;
    exec(null, this.errorCallback, "Media", "create", [this.id, this.src]);
};

// Media messages
Media.MEDIA_STATE = 1;
Media.MEDIA_DURATION = 2;
Media.MEDIA_POSITION = 3;
Media.MEDIA_ERROR = 9;

// Media states
Media.MEDIA_NONE = 0;
Media.MEDIA_STARTING = 1;
Media.MEDIA_RUNNING = 2;
Media.MEDIA_PAUSED = 3;
Media.MEDIA_STOPPED = 4;
Media.MEDIA_MSG = ["None", "Starting", "Running", "Paused", "Stopped"];

// "static" function to return existing objs.
Media.get = function(id) {
    return mediaObjects[id];
};

/**
 * Start or resume playing audio file.
 */
Media.prototype.play = function(options) {
    exec(null, null, "Media", "startPlayingAudio", [this.id, this.src, options]);
};

/**
 * Stop playing audio file.
 */
Media.prototype.stop = function() {
    var me = this;
    exec(function() {
        me._position = 0;
        me.successCallback();
    }, this.errorCallback, "Media", "stopPlayingAudio", [this.id]);
};

/**
 * Seek or jump to a new time in the track..
 */
Media.prototype.seekTo = function(milliseconds) {
    var me = this;
    exec(function(p) {
        me._position = p;
    }, this.errorCallback, "Media", "seekToAudio", [this.id, milliseconds]);
};

/**
 * Pause playing audio file.
 */
Media.prototype.pause = function() {
    exec(null, this.errorCallback, "Media", "pausePlayingAudio", [this.id]);
};

/**
 * Get duration of an audio file.
 * The duration is only set for audio that is playing, paused or stopped.
 *
 * @return      duration or -1 if not known.
 */
Media.prototype.getDuration = function() {
    return this._duration;
};

/**
 * Get position of audio.
 */
Media.prototype.getCurrentPosition = function(success, fail) {
    var me = this;
    exec(function(p) {
        me._position = p;
        success(p);
    }, fail, "Media", "getCurrentPositionAudio", [this.id]);
};

/**
 * Start recording audio file.
 */
Media.prototype.startRecord = function() {
    exec(this.successCallback, this.errorCallback, "Media", "startRecordingAudio", [this.id, this.src]);
};

/**
 * Stop recording audio file.
 */
Media.prototype.stopRecord = function() {
    exec(this.successCallback, this.errorCallback, "Media", "stopRecordingAudio", [this.id]);
};

/**
 * Release the resources.
 */
Media.prototype.release = function() {
    exec(null, this.errorCallback, "Media", "release", [this.id]);
};

/**
 * Adjust the volume.
 */
Media.prototype.setVolume = function(volume) {
    exec(null, null, "Media", "setVolume", [this.id, volume]);
};

/**
 * Audio has status update.
 * PRIVATE
 *
 * @param id            The media object id (string)
 * @param status        The status code (int)
 * @param msg           The status message (string)
 */
Media.onStatus = function(id, msg, value) {
    var media = mediaObjects[id];
    // If state update
    if (msg === Media.MEDIA_STATE) {
        if (value === Media.MEDIA_STOPPED) {
            if (media.successCallback) {
                media.successCallback();
            }
        }
        if (media.statusCallback) {
            media.statusCallback(value);
        }
    }
    else if (msg === Media.MEDIA_DURATION) {
        media._duration = value;
    }
    else if (msg === Media.MEDIA_ERROR) {
        if (media.errorCallback) {
            // value should be a MediaError object when msg == MEDIA_ERROR
            media.errorCallback(value);
        }
    }
    else if (msg === Media.MEDIA_POSITION) {
        media._position = value;
    }
};

module.exports = Media;
});

// file: lib/common/plugin/MediaError.js
define("cordova/plugin/MediaError", function(require, exports, module) {
/**
 * This class contains information about any Media errors.
 * @constructor
 */
var MediaError = function(code, msg) {
    this.code = (code !== undefined ? code : null);
    this.message = msg || "";
};

MediaError.MEDIA_ERR_NONE_ACTIVE    = 0;
MediaError.MEDIA_ERR_ABORTED        = 1;
MediaError.MEDIA_ERR_NETWORK        = 2;
MediaError.MEDIA_ERR_DECODE         = 3;
MediaError.MEDIA_ERR_NONE_SUPPORTED = 4;

module.exports = MediaError;
});

// file: lib/common/plugin/MediaFile.js
define("cordova/plugin/MediaFile", function(require, exports, module) {
var utils = require('cordova/utils'),
    exec = require('cordova/exec'),
    File = require('cordova/plugin/File'),
    CaptureError = require('cordova/plugin/CaptureError');
/**
 * Represents a single file.
 *
 * name {DOMString} name of the file, without path information
 * fullPath {DOMString} the full path of the file, including the name
 * type {DOMString} mime type
 * lastModifiedDate {Date} last modified date
 * size {Number} size of the file in bytes
 */
var MediaFile = function(name, fullPath, type, lastModifiedDate, size){
    MediaFile.__super__.constructor.apply(this, arguments);
};

utils.extend(MediaFile, File);

/**
 * Request capture format data for a specific file and type
 *
 * @param {Function} successCB
 * @param {Function} errorCB
 */
MediaFile.prototype.getFormatData = function(successCallback, errorCallback) {
    if (typeof this.fullPath === "undefined" || this.fullPath === null) {
        errorCallback(new CaptureError(CaptureError.CAPTURE_INVALID_ARGUMENT));
    } else {
        exec(successCallback, errorCallback, "Capture", "getFormatData", [this.fullPath, this.type]);
    }
};

// TODO: can we axe this?
/**
 * Casts a PluginResult message property  (array of objects) to an array of MediaFile objects
 * (used in Objective-C and Android)
 *
 * @param {PluginResult} pluginResult
 */
MediaFile.cast = function(pluginResult) {
    var mediaFiles = [];
    for (var i=0; i<pluginResult.message.length; i++) {
        var mediaFile = new MediaFile();
        mediaFile.name = pluginResult.message[i].name;
        mediaFile.fullPath = pluginResult.message[i].fullPath;
        mediaFile.type = pluginResult.message[i].type;
        mediaFile.lastModifiedDate = pluginResult.message[i].lastModifiedDate;
        mediaFile.size = pluginResult.message[i].size;
        mediaFiles.push(mediaFile);
    }
    pluginResult.message = mediaFiles;
    return pluginResult;
};

module.exports = MediaFile;

});

// file: lib/common/plugin/MediaFileData.js
define("cordova/plugin/MediaFileData", function(require, exports, module) {
/**
 * MediaFileData encapsulates format information of a media file.
 *
 * @param {DOMString} codecs
 * @param {long} bitrate
 * @param {long} height
 * @param {long} width
 * @param {float} duration
 */
var MediaFileData = function(codecs, bitrate, height, width, duration){
    this.codecs = codecs || null;
    this.bitrate = bitrate || 0;
    this.height = height || 0;
    this.width = width || 0;
    this.duration = duration || 0;
};

module.exports = MediaFileData;
});

// file: lib/common/plugin/Metadata.js
define("cordova/plugin/Metadata", function(require, exports, module) {
/**
 * Information about the state of the file or directory
 *
 * {Date} modificationTime (readonly)
 */
var Metadata = function(time) {
    this.modificationTime = (typeof time != 'undefined'?new Date(time):null);
};

module.exports = Metadata;
});

// file: lib/common/plugin/Position.js
define("cordova/plugin/Position", function(require, exports, module) {
var Coordinates = require('cordova/plugin/Coordinates');

var Position = function(coords, timestamp) {
    if (coords) {
        this.coords = new Coordinates(coords.latitude, coords.longitude, coords.altitude, coords.accuracy, coords.heading, coords.velocity, coords.altitudeAccuracy);
    } else {
        this.coords = new Coordinates();
    }
    this.timestamp = (timestamp !== undefined) ? timestamp : new Date().getTime();
};

module.exports = Position;

});

// file: lib/common/plugin/PositionError.js
define("cordova/plugin/PositionError", function(require, exports, module) {
/**
 * Position error object
 *
 * @constructor
 * @param code
 * @param message
 */
var PositionError = function(code, message) {
    this.code = code || null;
    this.message = message || '';
};

PositionError.PERMISSION_DENIED = 1;
PositionError.POSITION_UNAVAILABLE = 2;
PositionError.TIMEOUT = 3;

module.exports = PositionError;
});

// file: lib/common/plugin/ProgressEvent.js
define("cordova/plugin/ProgressEvent", function(require, exports, module) {
// If ProgressEvent exists in global context, use it already, otherwise use our own polyfill
// Feature test: See if we can instantiate a native ProgressEvent;
// if so, use that approach,
// otherwise fill-in with our own implementation.
//
// NOTE: right now we always fill in with our own. Down the road would be nice if we can use whatever is native in the webview.
var ProgressEvent = (function() {
    /*
    var createEvent = function(data) {
        var event = document.createEvent('Events');
        event.initEvent('ProgressEvent', false, false);
        if (data) {
            for (var i in data) {
                if (data.hasOwnProperty(i)) {
                    event[i] = data[i];
                }
            }
            if (data.target) {
                // TODO: cannot call <some_custom_object>.dispatchEvent
                // need to first figure out how to implement EventTarget
            }
        }
        return event;
    };
    try {
        var ev = createEvent({type:"abort",target:document});
        return function ProgressEvent(type, data) {
            data.type = type;
            return createEvent(data);
        };
    } catch(e){
    */
        return function ProgressEvent(type, dict) {
            this.type = type;
            this.bubbles = false;
            this.cancelBubble = false;
            this.cancelable = false;
            this.lengthComputable = false;
            this.loaded = dict && dict.loaded ? dict.loaded : 0;
            this.total = dict && dict.total ? dict.total : 0;
            this.target = dict && dict.target ? dict.target : null;
        };
    //}
})();

module.exports = ProgressEvent;
});

// file: lib/common/plugin/accelerometer.js
define("cordova/plugin/accelerometer", function(require, exports, module) {
/**
 * This class provides access to device accelerometer data.
 * @constructor
 */
var utils = require("cordova/utils"),
    exec = require("cordova/exec"),
    Acceleration = require('cordova/plugin/Acceleration');

// Is the accel sensor running?
var running = false;

// Keeps reference to watchAcceleration calls.
var timers = {};

// Array of listeners; used to keep track of when we should call start and stop.
var listeners = [];

// Last returned acceleration object from native
var accel = null;

// Tells native to start.
function start() {
    exec(function(a) {
        var tempListeners = listeners.slice(0);
        accel = new Acceleration(a.x, a.y, a.z, a.timestamp);
        for (var i = 0, l = tempListeners.length; i < l; i++) {
            tempListeners[i].win(accel);
        }
    }, function(e) {
        var tempListeners = listeners.slice(0);
        for (var i = 0, l = tempListeners.length; i < l; i++) {
            tempListeners[i].fail(e);
        }
    }, "Accelerometer", "start", []);
    running = true;
}

// Tells native to stop.
function stop() {
    exec(null, null, "Accelerometer", "stop", []);
    running = false;
}

// Adds a callback pair to the listeners array
function createCallbackPair(win, fail) {
    return {win:win, fail:fail};
}

// Removes a win/fail listener pair from the listeners array
function removeListeners(l) {
    var idx = listeners.indexOf(l);
    if (idx > -1) {
        listeners.splice(idx, 1);
        if (listeners.length === 0) {
            stop();
        }
    }
}

var accelerometer = {
    /**
     * Asynchronously aquires the current acceleration.
     *
     * @param {Function} successCallback    The function to call when the acceleration data is available
     * @param {Function} errorCallback      The function to call when there is an error getting the acceleration data. (OPTIONAL)
     * @param {AccelerationOptions} options The options for getting the accelerometer data such as timeout. (OPTIONAL)
     */
    getCurrentAcceleration: function(successCallback, errorCallback, options) {
        // successCallback required
        if (typeof successCallback !== "function") {
            throw "getCurrentAcceleration must be called with at least a success callback function as first parameter.";
        }

        var p;
        var win = function(a) {
            successCallback(a);
            removeListeners(p);
        };
        var fail = function(e) {
            errorCallback(e);
            removeListeners(p);
        };

        p = createCallbackPair(win, fail);
        listeners.push(p);

        if (!running) {
            start();
        }
    },

    /**
     * Asynchronously aquires the acceleration repeatedly at a given interval.
     *
     * @param {Function} successCallback    The function to call each time the acceleration data is available
     * @param {Function} errorCallback      The function to call when there is an error getting the acceleration data. (OPTIONAL)
     * @param {AccelerationOptions} options The options for getting the accelerometer data such as timeout. (OPTIONAL)
     * @return String                       The watch id that must be passed to #clearWatch to stop watching.
     */
    watchAcceleration: function(successCallback, errorCallback, options) {
        // Default interval (10 sec)
        var frequency = (options && options.frequency && typeof options.frequency == 'number') ? options.frequency : 10000;

        // successCallback required
        if (typeof successCallback !== "function") {
            throw "watchAcceleration must be called with at least a success callback function as first parameter.";
        }

        // Keep reference to watch id, and report accel readings as often as defined in frequency
        var id = utils.createUUID();

        var p = createCallbackPair(function(){}, function(e) {
            errorCallback(e);
            removeListeners(p);
        });
        listeners.push(p);

        timers[id] = {
            timer:window.setInterval(function() {
                if (accel) {
                    successCallback(accel);
                }
            }, frequency),
            listeners:p
        };

        if (running) {
            // If we're already running then immediately invoke the success callback
            successCallback(accel);
        } else {
            start();
        }

        return id;
    },

    /**
     * Clears the specified accelerometer watch.
     *
     * @param {String} id       The id of the watch returned from #watchAcceleration.
     */
    clearWatch: function(id) {
        // Stop javascript timer & remove from timer list
        if (id && timers[id]) {
            window.clearInterval(timers[id].timer);
            removeListeners(timers[id].listeners);
            delete timers[id];
        }
    }
};

module.exports = accelerometer;

});

// file: lib/android/plugin/android/app.js
define("cordova/plugin/android/app", function(require, exports, module) {
var exec = require('cordova/exec');

module.exports = {
  /**
   * Clear the resource cache.
   */
  clearCache:function() {
    exec(null, null, "App", "clearCache", []);
  },

  /**
   * Load the url into the webview or into new browser instance.
   *
   * @param url           The URL to load
   * @param props         Properties that can be passed in to the activity:
   *      wait: int                           => wait msec before loading URL
   *      loadingDialog: "Title,Message"      => display a native loading dialog
   *      loadUrlTimeoutValue: int            => time in msec to wait before triggering a timeout error
   *      clearHistory: boolean              => clear webview history (default=false)
   *      openExternal: boolean              => open in a new browser (default=false)
   *
   * Example:
   *      navigator.app.loadUrl("http://server/myapp/index.html", {wait:2000, loadingDialog:"Wait,Loading App", loadUrlTimeoutValue: 60000});
   */
  loadUrl:function(url, props) {
    exec(null, null, "App", "loadUrl", [url, props]);
  },

  /**
   * Cancel loadUrl that is waiting to be loaded.
   */
  cancelLoadUrl:function() {
    exec(null, null, "App", "cancelLoadUrl", []);
  },

  /**
   * Clear web history in this web view.
   * Instead of BACK button loading the previous web page, it will exit the app.
   */
  clearHistory:function() {
    exec(null, null, "App", "clearHistory", []);
  },

  /**
   * Go to previous page displayed.
   * This is the same as pressing the backbutton on Android device.
   */
  backHistory:function() {
    exec(null, null, "App", "backHistory", []);
  },

  /**
   * Override the default behavior of the Android back button.
   * If overridden, when the back button is pressed, the "backKeyDown" JavaScript event will be fired.
   *
   * Note: The user should not have to call this method.  Instead, when the user
   *       registers for the "backbutton" event, this is automatically done.
   *
   * @param override        T=override, F=cancel override
   */
  overrideBackbutton:function(override) {
    exec(null, null, "App", "overrideBackbutton", [override]);
  },

  /**
   * Exit and terminate the application.
   */
  exitApp:function() {
    return exec(null, null, "App", "exitApp", []);
  }
};
});

// file: lib/android/plugin/android/callback.js
define("cordova/plugin/android/callback", function(require, exports, module) {
var port = null,
    token = null,
    cordova = require('cordova'),
    polling = require('cordova/plugin/android/polling'),
    callback = function() {
      // Exit if shutting down app
      if (cordova.shuttingDown) {
          return;
      }

      // If polling flag was changed, start using polling from now on
      if (cordova.UsePolling) {
          polling();
          return;
      }

      var xmlhttp = new XMLHttpRequest();

      // Callback function when XMLHttpRequest is ready
      xmlhttp.onreadystatechange=function(){
          if(xmlhttp.readyState === 4){

              // Exit if shutting down app
              if (cordova.shuttingDown) {
                  return;
              }

              // If callback has JavaScript statement to execute
              if (xmlhttp.status === 200) {

                  // Need to url decode the response
                  var msg = decodeURIComponent(xmlhttp.responseText);
                  setTimeout(function() {
                      try {
                          var t = eval(msg);
                      }
                      catch (e) {
                          // If we're getting an error here, seeing the message will help in debugging
                          console.log("JSCallback: Message from Server: " + msg);
                          console.log("JSCallback Error: "+e);
                      }
                  }, 1);
                  setTimeout(callback, 1);
              }

              // If callback ping (used to keep XHR request from timing out)
              else if (xmlhttp.status === 404) {
                  setTimeout(callback, 10);
              }

              // If security error
              else if (xmlhttp.status === 403) {
                  console.log("JSCallback Error: Invalid token.  Stopping callbacks.");
              }

              // If server is stopping
              else if (xmlhttp.status === 503) {
                  console.log("JSCallback Server Closed: Stopping callbacks.");
              }

              // If request wasn't GET
              else if (xmlhttp.status === 400) {
                  console.log("JSCallback Error: Bad request.  Stopping callbacks.");
              }

              // If error, revert to polling
              else {
                  console.log("JSCallback Error: Request failed.");
                  cordova.UsePolling = true;
                  polling();
              }
          }
      };

      if (port === null) {
          port = prompt("getPort", "gap_callbackServer:");
      }
      if (token === null) {
          token = prompt("getToken", "gap_callbackServer:");
      }
      xmlhttp.open("GET", "http://127.0.0.1:"+port+"/"+token , true);
      xmlhttp.send();
};

module.exports = callback;
});

// file: lib/android/plugin/android/device.js
define("cordova/plugin/android/device", function(require, exports, module) {
var channel = require('cordova/channel'),
    utils = require('cordova/utils'),
    exec = require('cordova/exec');

/**
 * This represents the mobile device, and provides properties for inspecting the model, version, UUID of the
 * phone, etc.
 * @constructor
 */
function Device() {
    this.available = false;
    this.platform = null;
    this.version = null;
    this.name = null;
    this.uuid = null;
    this.cordova = null;

    var me = this;

    channel.onCordovaReady.subscribeOnce(function() {
        me.getInfo(function(info) {
            me.available = true;
            me.platform = info.platform;
            me.version = info.version;
            me.name = info.name;
            me.uuid = info.uuid;
            me.cordova = info.cordova;
            channel.onCordovaInfoReady.fire();
        },function(e) {
            me.available = false;
            utils.alert("[ERROR] Error initializing Cordova: " + e);
        });
    });
}

/**
 * Get device info
 *
 * @param {Function} successCallback The function to call when the heading data is available
 * @param {Function} errorCallback The function to call when there is an error getting the heading data. (OPTIONAL)
 */
Device.prototype.getInfo = function(successCallback, errorCallback) {

    // successCallback required
    if (typeof successCallback !== "function") {
        console.log("Device Error: successCallback is not a function");
        return;
    }

    // errorCallback optional
    if (errorCallback && (typeof errorCallback !== "function")) {
        console.log("Device Error: errorCallback is not a function");
        return;
    }

    // Get info
    exec(successCallback, errorCallback, "Device", "getDeviceInfo", []);
};

/*
 * DEPRECATED
 * This is only for Android.
 *
 * You must explicitly override the back button.
 */
Device.prototype.overrideBackButton = function() {
    console.log("Device.overrideBackButton() is deprecated.  Use App.overrideBackbutton(true).");
    navigator.app.overrideBackbutton(true);
};

/*
 * DEPRECATED
 * This is only for Android.
 *
 * This resets the back button to the default behaviour
 */
Device.prototype.resetBackButton = function() {
    console.log("Device.resetBackButton() is deprecated.  Use App.overrideBackbutton(false).");
    navigator.app.overrideBackbutton(false);
};

/*
 * DEPRECATED
 * This is only for Android.
 *
 * This terminates the activity!
 */
Device.prototype.exitApp = function() {
    console.log("Device.exitApp() is deprecated.  Use App.exitApp().");
    navigator.app.exitApp();
};

module.exports = new Device();
});

// file: lib/android/plugin/android/notification.js
define("cordova/plugin/android/notification", function(require, exports, module) {
var exec = require('cordova/exec');

/**
 * Provides Android enhanced notification API.
 */
module.exports = {
    activityStart : function(title, message) {
        // If title and message not specified then mimic Android behavior of
        // using default strings.
        if (typeof title === "undefined" && typeof message == "undefined") {
            title = "Busy";
            message = 'Please wait...';
        }

        exec(null, null, 'Notification', 'activityStart', [ title, message ]);
    },

    /**
     * Close an activity dialog
     */
    activityStop : function() {
        exec(null, null, 'Notification', 'activityStop', []);
    },

    /**
     * Display a progress dialog with progress bar that goes from 0 to 100.
     *
     * @param {String}
     *            title Title of the progress dialog.
     * @param {String}
     *            message Message to display in the dialog.
     */
    progressStart : function(title, message) {
        exec(null, null, 'Notification', 'progressStart', [ title, message ]);
    },

    /**
     * Close the progress dialog.
     */
    progressStop : function() {
        exec(null, null, 'Notification', 'progressStop', []);
    },

    /**
     * Set the progress dialog value.
     *
     * @param {Number}
     *            value 0-100
     */
    progressValue : function(value) {
        exec(null, null, 'Notification', 'progressValue', [ value ]);
    }
};
});

// file: lib/android/plugin/android/polling.js
define("cordova/plugin/android/polling", function(require, exports, module) {
var cordova = require('cordova'),
    period = 50,
    polling = function() {
      // Exit if shutting down app
      if (cordova.shuttingDown) {
          return;
      }

      // If polling flag was changed, stop using polling from now on and switch to XHR server / callback
      if (!cordova.UsePolling) {
          require('cordova/plugin/android/callback')();
          return;
      }

      var msg = prompt("", "gap_poll:");
      if (msg) {
          setTimeout(function() {
              try {
                  var t = eval(""+msg);
              }
              catch (e) {
                  console.log("JSCallbackPolling: Message from Server: " + msg);
                  console.log("JSCallbackPolling Error: "+e);
              }
          }, 1);
          setTimeout(polling, 1);
      }
      else {
          setTimeout(polling, period);
      }
};

module.exports = polling;
});

// file: lib/android/plugin/android/storage.js
define("cordova/plugin/android/storage", function(require, exports, module) {
var utils = require('cordova/utils'),
    exec = require('cordova/exec'),
    channel = require('cordova/channel');

var queryQueue = {};

/**
 * SQL result set object
 * PRIVATE METHOD
 * @constructor
 */
var DroidDB_Rows = function() {
    this.resultSet = [];    // results array
    this.length = 0;        // number of rows
};

/**
 * Get item from SQL result set
 *
 * @param row           The row number to return
 * @return              The row object
 */
DroidDB_Rows.prototype.item = function(row) {
    return this.resultSet[row];
};

/**
 * SQL result set that is returned to user.
 * PRIVATE METHOD
 * @constructor
 */
var DroidDB_Result = function() {
    this.rows = new DroidDB_Rows();
};

/**
 * Callback from native code when query is complete.
 * PRIVATE METHOD
 *
 * @param id   Query id
 */
function completeQuery(id, data) {
    var query = queryQueue[id];
    if (query) {
        try {
            delete queryQueue[id];

            // Get transaction
            var tx = query.tx;

            // If transaction hasn't failed
            // Note: We ignore all query results if previous query
            //       in the same transaction failed.
            if (tx && tx.queryList[id]) {

                // Save query results
                var r = new DroidDB_Result();
                r.rows.resultSet = data;
                r.rows.length = data.length;
                try {
                    if (typeof query.successCallback === 'function') {
                        query.successCallback(query.tx, r);
                    }
                } catch (ex) {
                    console.log("executeSql error calling user success callback: "+ex);
                }

                tx.queryComplete(id);
            }
        } catch (e) {
            console.log("executeSql error: "+e);
        }
    }
}

/**
 * Callback from native code when query fails
 * PRIVATE METHOD
 *
 * @param reason            Error message
 * @param id                Query id
 */
function failQuery(reason, id) {
    var query = queryQueue[id];
    if (query) {
        try {
            delete queryQueue[id];

            // Get transaction
            var tx = query.tx;

            // If transaction hasn't failed
            // Note: We ignore all query results if previous query
            //       in the same transaction failed.
            if (tx && tx.queryList[id]) {
                tx.queryList = {};

                try {
                    if (typeof query.errorCallback === 'function') {
                        query.errorCallback(query.tx, reason);
                    }
                } catch (ex) {
                    console.log("executeSql error calling user error callback: "+ex);
                }

                tx.queryFailed(id, reason);
            }

        } catch (e) {
            console.log("executeSql error: "+e);
        }
    }
}

/**
 * SQL query object
 * PRIVATE METHOD
 *
 * @constructor
 * @param tx                The transaction object that this query belongs to
 */
var DroidDB_Query = function(tx) {

    // Set the id of the query
    this.id = utils.createUUID();

    // Add this query to the queue
    queryQueue[this.id] = this;

    // Init result
    this.resultSet = [];

    // Set transaction that this query belongs to
    this.tx = tx;

    // Add this query to transaction list
    this.tx.queryList[this.id] = this;

    // Callbacks
    this.successCallback = null;
    this.errorCallback = null;

};

/**
 * Transaction object
 * PRIVATE METHOD
 * @constructor
 */
var DroidDB_Tx = function() {

    // Set the id of the transaction
    this.id = utils.createUUID();

    // Callbacks
    this.successCallback = null;
    this.errorCallback = null;

    // Query list
    this.queryList = {};
};

/**
 * Mark query in transaction as complete.
 * If all queries are complete, call the user's transaction success callback.
 *
 * @param id                Query id
 */
DroidDB_Tx.prototype.queryComplete = function(id) {
    delete this.queryList[id];

    // If no more outstanding queries, then fire transaction success
    if (this.successCallback) {
        var count = 0;
        var i;
        for (i in this.queryList) {
            if (this.queryList.hasOwnProperty(i)) {
                count++;
            }
        }
        if (count === 0) {
            try {
                this.successCallback();
            } catch(e) {
                console.log("Transaction error calling user success callback: " + e);
            }
        }
    }
};

/**
 * Mark query in transaction as failed.
 *
 * @param id                Query id
 * @param reason            Error message
 */
DroidDB_Tx.prototype.queryFailed = function(id, reason) {

    // The sql queries in this transaction have already been run, since
    // we really don't have a real transaction implemented in native code.
    // However, the user callbacks for the remaining sql queries in transaction
    // will not be called.
    this.queryList = {};

    if (this.errorCallback) {
        try {
            this.errorCallback(reason);
        } catch(e) {
            console.log("Transaction error calling user error callback: " + e);
        }
    }
};

/**
 * Execute SQL statement
 *
 * @param sql                   SQL statement to execute
 * @param params                Statement parameters
 * @param successCallback       Success callback
 * @param errorCallback         Error callback
 */
DroidDB_Tx.prototype.executeSql = function(sql, params, successCallback, errorCallback) {

    // Init params array
    if (typeof params === 'undefined') {
        params = [];
    }

    // Create query and add to queue
    var query = new DroidDB_Query(this);
    queryQueue[query.id] = query;

    // Save callbacks
    query.successCallback = successCallback;
    query.errorCallback = errorCallback;

    // Call native code
    exec(null, null, "Storage", "executeSql", [sql, params, query.id]);
};

var DatabaseShell = function() {
};

/**
 * Start a transaction.
 * Does not support rollback in event of failure.
 *
 * @param process {Function}            The transaction function
 * @param successCallback {Function}
 * @param errorCallback {Function}
 */
DatabaseShell.prototype.transaction = function(process, errorCallback, successCallback) {
    var tx = new DroidDB_Tx();
    tx.successCallback = successCallback;
    tx.errorCallback = errorCallback;
    try {
        process(tx);
    } catch (e) {
        console.log("Transaction error: "+e);
        if (tx.errorCallback) {
            try {
                tx.errorCallback(e);
            } catch (ex) {
                console.log("Transaction error calling user error callback: "+e);
            }
        }
    }
};

/**
 * Open database
 *
 * @param name              Database name
 * @param version           Database version
 * @param display_name      Database display name
 * @param size              Database size in bytes
 * @return                  Database object
 */
var DroidDB_openDatabase = function(name, version, display_name, size) {
    exec(null, null, "Storage", "openDatabase", [name, version, display_name, size]);
    var db = new DatabaseShell();
    return db;
};

/**
 * For browsers with no localStorage we emulate it with SQLite. Follows the w3c api.
 * TODO: Do similar for sessionStorage.
 * @constructor
 */
var CupcakeLocalStorage = function() {
    channel.waitForInitialization("cupcakeStorage");

    try {

      this.db = openDatabase('localStorage', '1.0', 'localStorage', 2621440);
      var storage = {};
      this.length = 0;
      function setLength (length) {
        this.length = length;
        localStorage.length = length;
      }
      this.db.transaction(
        function (transaction) {
            var i;
          transaction.executeSql('CREATE TABLE IF NOT EXISTS storage (id NVARCHAR(40) PRIMARY KEY, body NVARCHAR(255))');
          transaction.executeSql('SELECT * FROM storage', [], function(tx, result) {
            for(var i = 0; i < result.rows.length; i++) {
              storage[result.rows.item(i).id] =  result.rows.item(i).body;
            }
            setLength(result.rows.length);
            channel.initializationComplete("cupcakeStorage");
          });

        },
        function (err) {
          utils.alert(err.message);
        }
      );
      this.setItem = function(key, val) {
        if (typeof(storage[key])=='undefined') {
          this.length++;
        }
        storage[key] = val;
        this.db.transaction(
          function (transaction) {
            transaction.executeSql('CREATE TABLE IF NOT EXISTS storage (id NVARCHAR(40) PRIMARY KEY, body NVARCHAR(255))');
            transaction.executeSql('REPLACE INTO storage (id, body) values(?,?)', [key,val]);
          }
        );
      };
      this.getItem = function(key) {
        return storage[key];
      };
      this.removeItem = function(key) {
        delete storage[key];
        this.length--;
        this.db.transaction(
          function (transaction) {
            transaction.executeSql('CREATE TABLE IF NOT EXISTS storage (id NVARCHAR(40) PRIMARY KEY, body NVARCHAR(255))');
            transaction.executeSql('DELETE FROM storage where id=?', [key]);
          }
        );
      };
      this.clear = function() {
        storage = {};
        this.length = 0;
        this.db.transaction(
          function (transaction) {
            transaction.executeSql('CREATE TABLE IF NOT EXISTS storage (id NVARCHAR(40) PRIMARY KEY, body NVARCHAR(255))');
            transaction.executeSql('DELETE FROM storage', []);
          }
        );
      };
      this.key = function(index) {
        var i = 0;
        for (var j in storage) {
          if (i==index) {
            return j;
          } else {
            i++;
          }
        }
        return null;
      };

    } catch(e) {
          utils.alert("Database error "+e+".");
        return;
    }
};

module.exports = {
  openDatabase:DroidDB_openDatabase,
  CupcakeLocalStorage:CupcakeLocalStorage,
  failQuery:failQuery,
  completeQuery:completeQuery
};

});

// file: lib/common/plugin/battery.js
define("cordova/plugin/battery", function(require, exports, module) {
/**
 * This class contains information about the current battery status.
 * @constructor
 */
var cordova = require('cordova'),
    exec = require('cordova/exec');

function handlers() {
  return battery.channels.batterystatus.numHandlers +
         battery.channels.batterylow.numHandlers +
         battery.channels.batterycritical.numHandlers;
}

var Battery = function() {
    this._level = null;
    this._isPlugged = null;
    // Create new event handlers on the window (returns a channel instance)
    var subscriptionEvents = {
      onSubscribe:this.onSubscribe,
      onUnsubscribe:this.onUnsubscribe
    };
    this.channels = {
      batterystatus:cordova.addWindowEventHandler("batterystatus", subscriptionEvents),
      batterylow:cordova.addWindowEventHandler("batterylow", subscriptionEvents),
      batterycritical:cordova.addWindowEventHandler("batterycritical", subscriptionEvents)
    };
};
/**
 * Event handlers for when callbacks get registered for the battery.
 * Keep track of how many handlers we have so we can start and stop the native battery listener
 * appropriately (and hopefully save on battery life!).
 */
Battery.prototype.onSubscribe = function() {
  var me = battery;
  // If we just registered the first handler, make sure native listener is started.
  if (handlers() === 1) {
    exec(me._status, me._error, "Battery", "start", []);
  }
};

Battery.prototype.onUnsubscribe = function() {
  var me = battery;

  // If we just unregistered the last handler, make sure native listener is stopped.
  if (handlers() === 0) {
      exec(null, null, "Battery", "stop", []);
  }
};

/**
 * Callback for battery status
 *
 * @param {Object} info            keys: level, isPlugged
 */
Battery.prototype._status = function(info) {
    if (info) {
        var me = battery;
    var level = info.level;
        if (me._level !== level || me._isPlugged !== info.isPlugged) {
            // Fire batterystatus event
            cordova.fireWindowEvent("batterystatus", info);

            // Fire low battery event
            if (level === 20 || level === 5) {
                if (level === 20) {
                    cordova.fireWindowEvent("batterylow", info);
                }
                else {
                    cordova.fireWindowEvent("batterycritical", info);
                }
            }
        }
        me._level = level;
        me._isPlugged = info.isPlugged;
    }
};

/**
 * Error callback for battery start
 */
Battery.prototype._error = function(e) {
    console.log("Error initializing Battery: " + e);
};

var battery = new Battery();

module.exports = battery;
});

// file: lib/common/plugin/capture.js
define("cordova/plugin/capture", function(require, exports, module) {
var exec = require('cordova/exec'),
    MediaFile = require('cordova/plugin/MediaFile');

/**
 * Launches a capture of different types.
 *
 * @param (DOMString} type
 * @param {Function} successCB
 * @param {Function} errorCB
 * @param {CaptureVideoOptions} options
 */
function _capture(type, successCallback, errorCallback, options) {
    var win = function(pluginResult) {
        var mediaFiles = [];
        var i;
        for (i = 0; i < pluginResult.length; i++) {
            var mediaFile = new MediaFile();
            mediaFile.name = pluginResult[i].name;
            mediaFile.fullPath = pluginResult[i].fullPath;
            mediaFile.type = pluginResult[i].type;
            mediaFile.lastModifiedDate = pluginResult[i].lastModifiedDate;
            mediaFile.size = pluginResult[i].size;
            mediaFiles.push(mediaFile);
        }
        successCallback(mediaFiles);
    };
    exec(win, errorCallback, "Capture", type, [options]);
}
/**
 * The Capture interface exposes an interface to the camera and microphone of the hosting device.
 */
function Capture() {
    this.supportedAudioModes = [];
    this.supportedImageModes = [];
    this.supportedVideoModes = [];
}

/**
 * Launch audio recorder application for recording audio clip(s).
 *
 * @param {Function} successCB
 * @param {Function} errorCB
 * @param {CaptureAudioOptions} options
 */
Capture.prototype.captureAudio = function(successCallback, errorCallback, options){
    _capture("captureAudio", successCallback, errorCallback, options);
};

/**
 * Launch camera application for taking image(s).
 *
 * @param {Function} successCB
 * @param {Function} errorCB
 * @param {CaptureImageOptions} options
 */
Capture.prototype.captureImage = function(successCallback, errorCallback, options){
    _capture("captureImage", successCallback, errorCallback, options);
};

/**
 * Launch device camera application for recording video(s).
 *
 * @param {Function} successCB
 * @param {Function} errorCB
 * @param {CaptureVideoOptions} options
 */
Capture.prototype.captureVideo = function(successCallback, errorCallback, options){
    _capture("captureVideo", successCallback, errorCallback, options);
};


module.exports = new Capture();

});

// file: lib/common/plugin/compass.js
define("cordova/plugin/compass", function(require, exports, module) {
var exec = require('cordova/exec'),
    utils = require('cordova/utils'),
    CompassHeading = require('cordova/plugin/CompassHeading'),
    CompassError = require('cordova/plugin/CompassError'),
    timers = {},
    compass = {
        /**
         * Asynchronously acquires the current heading.
         * @param {Function} successCallback The function to call when the heading
         * data is available
         * @param {Function} errorCallback The function to call when there is an error
         * getting the heading data.
         * @param {CompassOptions} options The options for getting the heading data (not used).
         */
        getCurrentHeading:function(successCallback, errorCallback, options) {
            // successCallback required
            if (typeof successCallback !== "function") {
              console.log("Compass Error: successCallback is not a function");
              return;
            }

            // errorCallback optional
            if (errorCallback && (typeof errorCallback !== "function")) {
              console.log("Compass Error: errorCallback is not a function");
              return;
            }

            var win = function(result) {
                var ch = new CompassHeading(result.magneticHeading, result.trueHeading, result.headingAccuracy, result.timestamp);
                successCallback(ch);
            };
            var fail = function(code) {
                var ce = new CompassError(code);
                errorCallback(ce);
            };

            // Get heading
            exec(win, fail, "Compass", "getHeading", [options]);
        },

        /**
         * Asynchronously acquires the heading repeatedly at a given interval.
         * @param {Function} successCallback The function to call each time the heading
         * data is available
         * @param {Function} errorCallback The function to call when there is an error
         * getting the heading data.
         * @param {HeadingOptions} options The options for getting the heading data
         * such as timeout and the frequency of the watch. For iOS, filter parameter
         * specifies to watch via a distance filter rather than time.
         */
        watchHeading:function(successCallback, errorCallback, options) {
            // Default interval (100 msec)
            var frequency = (options !== undefined && options.frequency !== undefined) ? options.frequency : 100;
            var filter = (options !== undefined && options.filter !== undefined) ? options.filter : 0;

            // successCallback required
            if (typeof successCallback !== "function") {
              console.log("Compass Error: successCallback is not a function");
              return;
            }

            // errorCallback optional
            if (errorCallback && (typeof errorCallback !== "function")) {
              console.log("Compass Error: errorCallback is not a function");
              return;
            }

            var id = utils.createUUID();
            if (filter > 0) {
                // is an iOS request for watch by filter, no timer needed
                timers[id] = "iOS";
                compass.getCurrentHeading(successCallback, errorCallback, options);
            } else {
                // Start watch timer to get headings
                timers[id] = window.setInterval(function() {
                    compass.getCurrentHeading(successCallback, errorCallback);
                }, frequency);
            }

            return id;
        },

        /**
         * Clears the specified heading watch.
         * @param {String} watchId The ID of the watch returned from #watchHeading.
         */
        clearWatch:function(id) {
            // Stop javascript timer & remove from timer list
            if (id && timers[id]) {
                if (timers[id] != "iOS") {
                      clearInterval(timers[id]);
                  } else {
                    // is iOS watch by filter so call into device to stop
                    exec(null, null, "Compass", "stopHeading", []);
                }
                delete timers[id];
            }
        }
    };

module.exports = compass;
});

// file: lib/common/plugin/console-via-logger.js
define("cordova/plugin/console-via-logger", function(require, exports, module) {
//------------------------------------------------------------------------------

var logger = require("cordova/plugin/logger");
var utils  = require("cordova/utils");

//------------------------------------------------------------------------------
// object that we're exporting
//------------------------------------------------------------------------------
var console = module.exports;

//------------------------------------------------------------------------------
// copy of the original console object
//------------------------------------------------------------------------------
var WinConsole = window.console;

//------------------------------------------------------------------------------
// whether to use the logger
//------------------------------------------------------------------------------
var UseLogger = false;

//------------------------------------------------------------------------------
// Timers
//------------------------------------------------------------------------------
var Timers = {};

//------------------------------------------------------------------------------
// used for unimplemented methods
//------------------------------------------------------------------------------
function noop() {}

//------------------------------------------------------------------------------
// used for unimplemented methods
//------------------------------------------------------------------------------
console.useLogger = function (value) {
    if (arguments.length) UseLogger = !!value;

    if (UseLogger) {
        if (logger.useConsole()) {
            throw new Error("console and logger are too intertwingly");
        }
    }

    return UseLogger;
};

//------------------------------------------------------------------------------
console.log = function() {
    if (logger.useConsole()) return;
    logger.log.apply(logger, [].slice.call(arguments));
};

//------------------------------------------------------------------------------
console.error = function() {
    if (logger.useConsole()) return;
    logger.error.apply(logger, [].slice.call(arguments));
};

//------------------------------------------------------------------------------
console.warn = function() {
    if (logger.useConsole()) return;
    logger.warn.apply(logger, [].slice.call(arguments));
};

//------------------------------------------------------------------------------
console.info = function() {
    if (logger.useConsole()) return;
    logger.info.apply(logger, [].slice.call(arguments));
};

//------------------------------------------------------------------------------
console.debug = function() {
    if (logger.useConsole()) return;
    logger.debug.apply(logger, [].slice.call(arguments));
};

//------------------------------------------------------------------------------
console.assert = function(expression) {
    if (expression) return;

    var message = utils.vformat(arguments[1], [].slice.call(arguments, 2));
    console.log("ASSERT: " + message);
};

//------------------------------------------------------------------------------
console.clear = function() {};

//------------------------------------------------------------------------------
console.dir = function(object) {
    console.log("%o", object);
};

//------------------------------------------------------------------------------
console.dirxml = function(node) {
    console.log(node.innerHTML);
};

//------------------------------------------------------------------------------
console.trace = noop;

//------------------------------------------------------------------------------
console.group = console.log;

//------------------------------------------------------------------------------
console.groupCollapsed = console.log;

//------------------------------------------------------------------------------
console.groupEnd = noop;

//------------------------------------------------------------------------------
console.time = function(name) {
    Timers[name] = new Date().valueOf();
};

//------------------------------------------------------------------------------
console.timeEnd = function(name) {
    var timeStart = Timers[name];
    if (!timeStart) {
        console.warn("unknown timer: " + name);
        return;
    }

    var timeElapsed = new Date().valueOf() - timeStart;
    console.log(name + ": " + timeElapsed + "ms");
};

//------------------------------------------------------------------------------
console.timeStamp = noop;

//------------------------------------------------------------------------------
console.profile = noop;

//------------------------------------------------------------------------------
console.profileEnd = noop;

//------------------------------------------------------------------------------
console.count = noop;

//------------------------------------------------------------------------------
console.exception = console.log;

//------------------------------------------------------------------------------
console.table = function(data, columns) {
    console.log("%o", data);
};

//------------------------------------------------------------------------------
// return a new function that calls both functions passed as args
//------------------------------------------------------------------------------
function wrapperedOrigCall(orgFunc, newFunc) {
    return function() {
        var args = [].slice.call(arguments);
        try { orgFunc.apply(WinConsole, args); } catch (e) {}
        try { newFunc.apply(console,    args); } catch (e) {}
    };
}

//------------------------------------------------------------------------------
// For every function that exists in the original console object, that
// also exists in the new console object, wrap the new console method
// with one that calls both
//------------------------------------------------------------------------------
for (var key in console) {
    if (typeof WinConsole[key] == "function") {
        console[key] = wrapperedOrigCall(WinConsole[key], console[key]);
    }
}

});

// file: lib/common/plugin/contacts.js
define("cordova/plugin/contacts", function(require, exports, module) {
var exec = require('cordova/exec'),
    ContactError = require('cordova/plugin/ContactError'),
    utils = require('cordova/utils'),
    Contact = require('cordova/plugin/Contact');

/**
* Represents a group of Contacts.
* @constructor
*/
var contacts = {
    /**
     * Returns an array of Contacts matching the search criteria.
     * @param fields that should be searched
     * @param successCB success callback
     * @param errorCB error callback
     * @param {ContactFindOptions} options that can be applied to contact searching
     * @return array of Contacts matching search criteria
     */
    find:function(fields, successCB, errorCB, options) {
        if (!successCB) {
            throw new TypeError("You must specify a success callback for the find command.");
        }
        if (!fields || (utils.isArray(fields) && fields.length === 0)) {
            if (typeof errorCB === "function") {
                errorCB(new ContactError(ContactError.INVALID_ARGUMENT_ERROR));
            }
        } else {
            var win = function(result) {
                var cs = [];
                for (var i = 0, l = result.length; i < l; i++) {
                    cs.push(contacts.create(result[i]));
                }
                successCB(cs);
            };
            exec(win, errorCB, "Contacts", "search", [fields, options]);
        }
    },

    /**
     * This function creates a new contact, but it does not persist the contact
     * to device storage. To persist the contact to device storage, invoke
     * contact.save().
     * @param properties an object who's properties will be examined to create a new Contact
     * @returns new Contact object
     */
    create:function(properties) {
        var i;
        var contact = new Contact();
        for (i in properties) {
            if (typeof contact[i] !== 'undefined' && properties.hasOwnProperty(i)) {
                contact[i] = properties[i];
            }
        }
        return contact;
    }
};

module.exports = contacts;

});

// file: lib/common/plugin/geolocation.js
define("cordova/plugin/geolocation", function(require, exports, module) {
var utils = require('cordova/utils'),
    exec = require('cordova/exec'),
    PositionError = require('cordova/plugin/PositionError'),
    Position = require('cordova/plugin/Position');

var timers = {};   // list of timers in use

// Returns default params, overrides if provided with values
function parseParameters(options) {
    var opt = {
        maximumAge: 0,
        enableHighAccuracy: false,
        timeout: Infinity
    };

    if (options) {
        if (options.maximumAge !== undefined && !isNaN(options.maximumAge) && options.maximumAge > 0) {
            opt.maximumAge = options.maximumAge;
        }
        if (options.enableHighAccuracy !== undefined) {
            opt.enableHighAccuracy = options.enableHighAccuracy;
        }
        if (options.timeout !== undefined && !isNaN(options.timeout)) {
            if (options.timeout < 0) {
                opt.timeout = 0;
            } else {
                opt.timeout = options.timeout;
            }
        }
    }

    return opt;
}

// Returns a timeout failure, closed over a specified timeout value and error callback.
function createTimeout(errorCallback, timeout) {
    var t = setTimeout(function() {
        clearTimeout(t);
        t = null;
        errorCallback({
            code:PositionError.TIMEOUT,
            message:"Position retrieval timed out."
        });
    }, timeout);
    return t;
}

var geolocation = {
    lastPosition:null, // reference to last known (cached) position returned
    /**
   * Asynchronously aquires the current position.
   *
   * @param {Function} successCallback    The function to call when the position data is available
   * @param {Function} errorCallback      The function to call when there is an error getting the heading position. (OPTIONAL)
   * @param {PositionOptions} options     The options for getting the position data. (OPTIONAL)
   */
    getCurrentPosition:function(successCallback, errorCallback, options) {
        if (arguments.length === 0) {
            throw new Error("getCurrentPosition must be called with at least one argument.");
        }
        options = parseParameters(options);

        // Timer var that will fire an error callback if no position is retrieved from native
        // before the "timeout" param provided expires
        var timeoutTimer = null;

        var win = function(p) {
            clearTimeout(timeoutTimer);
            if (!timeoutTimer) {
                // Timeout already happened, or native fired error callback for
                // this geo request.
                // Don't continue with success callback.
                return;
            }
            var pos = new Position(
                {
                    latitude:p.latitude,
                    longitude:p.longitude,
                    altitude:p.altitude,
                    accuracy:p.accuracy,
                    heading:p.heading,
                    velocity:p.velocity,
                    altitudeAccuracy:p.altitudeAccuracy
                },
                p.timestamp || new Date()
            );
            geolocation.lastPosition = pos;
            successCallback(pos);
        };
        var fail = function(e) {
            clearTimeout(timeoutTimer);
            timeoutTimer = null;
            var err = new PositionError(e.code, e.message);
            if (errorCallback) {
                errorCallback(err);
            }
        };

        // Check our cached position, if its timestamp difference with current time is less than the maximumAge, then just
        // fire the success callback with the cached position.
        if (geolocation.lastPosition && options.maximumAge && (((new Date()).getTime() - geolocation.lastPosition.timestamp.getTime()) <= options.maximumAge)) {
            successCallback(geolocation.lastPosition);
        // If the cached position check failed and the timeout was set to 0, error out with a TIMEOUT error object.
        } else if (options.timeout === 0) {
            fail({
                code:PositionError.TIMEOUT,
                message:"timeout value in PositionOptions set to 0 and no cached Position object available, or cached Position object's age exceed's provided PositionOptions' maximumAge parameter."
            });
        // Otherwise we have to call into native to retrieve a position.
        } else {
            if (options.timeout !== Infinity) {
                // If the timeout value was not set to Infinity (default), then
                // set up a timeout function that will fire the error callback
                // if no successful position was retrieved before timeout expired.
                timeoutTimer = createTimeout(fail, options.timeout);
            } else {
                // This is here so the check in the win function doesn't mess stuff up
                // may seem weird but this guarantees timeoutTimer is
                // always truthy before we call into native
                timeoutTimer = true;
            }
            exec(win, fail, "Geolocation", "getLocation", [options.enableHighAccuracy, options.maximumAge]);
        }
        return timeoutTimer;
    },
    /**
     * Asynchronously watches the geolocation for changes to geolocation.  When a change occurs,
     * the successCallback is called with the new location.
     *
     * @param {Function} successCallback    The function to call each time the location data is available
     * @param {Function} errorCallback      The function to call when there is an error getting the location data. (OPTIONAL)
     * @param {PositionOptions} options     The options for getting the location data such as frequency. (OPTIONAL)
     * @return String                       The watch id that must be passed to #clearWatch to stop watching.
     */
    watchPosition:function(successCallback, errorCallback, options) {
        if (arguments.length === 0) {
            throw new Error("watchPosition must be called with at least one argument.");
        }
        options = parseParameters(options);

        var id = utils.createUUID();

        // Tell device to get a position ASAP, and also retrieve a reference to the timeout timer generated in getCurrentPosition
        timers[id] = geolocation.getCurrentPosition(successCallback, errorCallback, options);

        var fail = function(e) {
            clearTimeout(timers[id]);
            var err = new PositionError(e.code, e.message);
            if (errorCallback) {
                errorCallback(err);
            }
        };

        var win = function(p) {
            clearTimeout(timers[id]);
            if (options.timeout !== Infinity) {
                timers[id] = createTimeout(fail, options.timeout);
            }
            var pos = new Position(
                {
                    latitude:p.latitude,
                    longitude:p.longitude,
                    altitude:p.altitude,
                    accuracy:p.accuracy,
                    heading:p.heading,
                    velocity:p.velocity,
                    altitudeAccuracy:p.altitudeAccuracy
                },
                p.timestamp || new Date()
            );
            geolocation.lastPosition = pos;
            successCallback(pos);
        };

        exec(win, fail, "Geolocation", "addWatch", [id, options.enableHighAccuracy]);

        return id;
    },
    /**
     * Clears the specified heading watch.
     *
     * @param {String} id       The ID of the watch returned from #watchPosition
     */
    clearWatch:function(id) {
        if (id && timers[id] !== undefined) {
            clearTimeout(timers[id]);
            delete timers[id];
            exec(null, null, "Geolocation", "clearWatch", [id]);
        }
    }
};

module.exports = geolocation;

});

// file: lib/common/plugin/logger.js
define("cordova/plugin/logger", function(require, exports, module) {
//------------------------------------------------------------------------------
// The logger module exports the following properties/functions:
//
// LOG                          - constant for the level LOG
// ERROR                        - constant for the level ERROR
// WARN                         - constant for the level WARN
// INFO                         - constant for the level INFO
// DEBUG                        - constant for the level DEBUG
// logLevel()                   - returns current log level
// logLevel(value)              - sets and returns a new log level
// useConsole()                 - returns whether logger is using console
// useConsole(value)            - sets and returns whether logger is using console
// log(message,...)             - logs a message at level LOG
// error(message,...)           - logs a message at level ERROR
// warn(message,...)            - logs a message at level WARN
// info(message,...)            - logs a message at level INFO
// debug(message,...)           - logs a message at level DEBUG
// logLevel(level,message,...)  - logs a message specified level
//
//------------------------------------------------------------------------------

var logger = exports;

var exec    = require('cordova/exec');
var utils   = require('cordova/utils');

var UseConsole   = true;
var Queued       = [];
var DeviceReady  = false;
var CurrentLevel;

/**
 * Logging levels
 */

var Levels = [
    "LOG",
    "ERROR",
    "WARN",
    "INFO",
    "DEBUG"
];

/*
 * add the logging levels to the logger object and
 * to a separate levelsMap object for testing
 */

var LevelsMap = {};
for (var i=0; i<Levels.length; i++) {
    var level = Levels[i];
    LevelsMap[level] = i;
    logger[level]    = level;
}

CurrentLevel = LevelsMap.WARN;

/**
 * Getter/Setter for the logging level
 *
 * Returns the current logging level.
 *
 * When a value is passed, sets the logging level to that value.
 * The values should be one of the following constants:
 *    logger.LOG
 *    logger.ERROR
 *    logger.WARN
 *    logger.INFO
 *    logger.DEBUG
 *
 * The value used determines which messages get printed.  The logging
 * values above are in order, and only messages logged at the logging
 * level or above will actually be displayed to the user.  Eg, the
 * default level is WARN, so only messages logged with LOG, ERROR, or
 * WARN will be displayed; INFO and DEBUG messages will be ignored.
 */
logger.level = function (value) {
    if (arguments.length) {
        if (LevelsMap[value] === null) {
            throw new Error("invalid logging level: " + value);
        }
        CurrentLevel = LevelsMap[value];
    }

    return Levels[CurrentLevel];
};

/**
 * Getter/Setter for the useConsole functionality
 *
 * When useConsole is true, the logger will log via the
 * browser 'console' object.  Otherwise, it will use the
 * native Logger plugin.
 */
logger.useConsole = function (value) {
    if (arguments.length) UseConsole = !!value;

    if (UseConsole) {
        if (typeof console == "undefined") {
            throw new Error("global console object is not defined");
        }

        if (typeof console.log != "function") {
            throw new Error("global console object does not have a log function");
        }

        if (typeof console.useLogger == "function") {
            if (console.useLogger()) {
                throw new Error("console and logger are too intertwingly");
            }
        }
    }

    return UseConsole;
};

/**
 * Logs a message at the LOG level.
 *
 * Parameters passed after message are used applied to
 * the message with utils.format()
 */
logger.log   = function(message) { logWithArgs("LOG",   arguments); };

/**
 * Logs a message at the ERROR level.
 *
 * Parameters passed after message are used applied to
 * the message with utils.format()
 */
logger.error = function(message) { logWithArgs("ERROR", arguments); };

/**
 * Logs a message at the WARN level.
 *
 * Parameters passed after message are used applied to
 * the message with utils.format()
 */
logger.warn  = function(message) { logWithArgs("WARN",  arguments); };

/**
 * Logs a message at the INFO level.
 *
 * Parameters passed after message are used applied to
 * the message with utils.format()
 */
logger.info  = function(message) { logWithArgs("INFO",  arguments); };

/**
 * Logs a message at the DEBUG level.
 *
 * Parameters passed after message are used applied to
 * the message with utils.format()
 */
logger.debug = function(message) { logWithArgs("DEBUG", arguments); };

// log at the specified level with args
function logWithArgs(level, args) {
    args = [level].concat([].slice.call(args));
    logger.logLevel.apply(logger, args);
}

/**
 * Logs a message at the specified level.
 *
 * Parameters passed after message are used applied to
 * the message with utils.format()
 */
logger.logLevel = function(level, message /* , ... */) {
    // format the message with the parameters
    var formatArgs = [].slice.call(arguments, 2);
    message    = utils.vformat(message, formatArgs);

    if (LevelsMap[level] === null) {
        throw new Error("invalid logging level: " + level);
    }

    if (LevelsMap[level] > CurrentLevel) return;

    // queue the message if not yet at deviceready
    if (!DeviceReady && !UseConsole) {
        Queued.push([level, message]);
        return;
    }

    // if not using the console, use the native logger
    if (!UseConsole) {
        exec(null, null, "Logger", "logLevel", [level, message]);
        return;
    }

    // make sure console is not using logger
    if (console.__usingCordovaLogger) {
        throw new Error("console and logger are too intertwingly");
    }

    // log to the console
    switch (level) {
        case logger.LOG:   console.log(message); break;
        case logger.ERROR: console.log("ERROR: " + message); break;
        case logger.WARN:  console.log("WARN: "  + message); break;
        case logger.INFO:  console.log("INFO: "  + message); break;
        case logger.DEBUG: console.log("DEBUG: " + message); break;
    }
};

// when deviceready fires, log queued messages
logger.__onDeviceReady = function() {
    if (DeviceReady) return;

    DeviceReady = true;

    for (var i=0; i<Queued.length; i++) {
        var messageArgs = Queued[i];
        logger.logLevel(messageArgs[0], messageArgs[1]);
    }

    Queued = null;
};

// add a deviceready event to log queued messages
document.addEventListener("deviceready", logger.__onDeviceReady, false);

});

// file: lib/common/plugin/network.js
define("cordova/plugin/network", function(require, exports, module) {
var exec = require('cordova/exec'),
    cordova = require('cordova'),
    channel = require('cordova/channel');

var NetworkConnection = function () {
    this.type = null;
    this._firstRun = true;
    this._timer = null;
    this.timeout = 500;

    var me = this;

    channel.onCordovaReady.subscribeOnce(function() {
        me.getInfo(function (info) {
            me.type = info;
            if (info === "none") {
                // set a timer if still offline at the end of timer send the offline event
                me._timer = setTimeout(function(){
                    cordova.fireDocumentEvent("offline");
                    me._timer = null;
                    }, me.timeout);
            } else {
                // If there is a current offline event pending clear it
                if (me._timer !== null) {
                    clearTimeout(me._timer);
                    me._timer = null;
                }
                cordova.fireDocumentEvent("online");
            }

            // should only fire this once
            if (me._firstRun) {
                me._firstRun = false;
                channel.onCordovaConnectionReady.fire();
            }
        },
        function (e) {
            // If we can't get the network info we should still tell Cordova
            // to fire the deviceready event.
            if (me._firstRun) {
                me._firstRun = false;
                channel.onCordovaConnectionReady.fire();
            }
            console.log("Error initializing Network Connection: " + e);
        });
    });
};

/**
 * Get connection info
 *
 * @param {Function} successCallback The function to call when the Connection data is available
 * @param {Function} errorCallback The function to call when there is an error getting the Connection data. (OPTIONAL)
 */
NetworkConnection.prototype.getInfo = function (successCallback, errorCallback) {
    // Get info
    exec(successCallback, errorCallback, "NetworkStatus", "getConnectionInfo", []);
};

module.exports = new NetworkConnection();
});

// file: lib/common/plugin/notification.js
define("cordova/plugin/notification", function(require, exports, module) {
var exec = require('cordova/exec');

/**
 * Provides access to notifications on the device.
 */

module.exports = {

    /**
     * Open a native alert dialog, with a customizable title and button text.
     *
     * @param {String} message              Message to print in the body of the alert
     * @param {Function} completeCallback   The callback that is called when user clicks on a button.
     * @param {String} title                Title of the alert dialog (default: Alert)
     * @param {String} buttonLabel          Label of the close button (default: OK)
     */
    alert: function(message, completeCallback, title, buttonLabel) {
        var _title = (title || "Alert");
        var _buttonLabel = (buttonLabel || "OK");
        exec(completeCallback, null, "Notification", "alert", [message, _title, _buttonLabel]);
    },

    /**
     * Open a native confirm dialog, with a customizable title and button text.
     * The result that the user selects is returned to the result callback.
     *
     * @param {String} message              Message to print in the body of the alert
     * @param {Function} resultCallback     The callback that is called when user clicks on a button.
     * @param {String} title                Title of the alert dialog (default: Confirm)
     * @param {String} buttonLabels         Comma separated list of the labels of the buttons (default: 'OK,Cancel')
     */
    confirm: function(message, resultCallback, title, buttonLabels) {
        var _title = (title || "Confirm");
        var _buttonLabels = (buttonLabels || "OK,Cancel");
        exec(resultCallback, null, "Notification", "confirm", [message, _title, _buttonLabels]);
    },

    /**
     * Causes the device to vibrate.
     *
     * @param {Integer} mills       The number of milliseconds to vibrate for.
     */
    vibrate: function(mills) {
        exec(null, null, "Notification", "vibrate", [mills]);
    },

    /**
     * Causes the device to beep.
     * On Android, the default notification ringtone is played "count" times.
     *
     * @param {Integer} count       The number of beeps.
     */
    beep: function(count) {
        exec(null, null, "Notification", "beep", [count]);
    }
};
});

// file: lib/common/plugin/requestFileSystem.js
define("cordova/plugin/requestFileSystem", function(require, exports, module) {
var FileError = require('cordova/plugin/FileError'),
    FileSystem = require('cordova/plugin/FileSystem'),
    exec = require('cordova/exec');

/**
 * Request a file system in which to store application data.
 * @param type  local file system type
 * @param size  indicates how much storage space, in bytes, the application expects to need
 * @param successCallback  invoked with a FileSystem object
 * @param errorCallback  invoked if error occurs retrieving file system
 */
var requestFileSystem = function(type, size, successCallback, errorCallback) {
    var fail = function(code) {
        if (typeof errorCallback === 'function') {
            errorCallback(new FileError(code));
        }
    };

    if (type < 0 || type > 3) {
        fail(FileError.SYNTAX_ERR);
    } else {
        // if successful, return a FileSystem object
        var success = function(file_system) {
            if (file_system) {
                if (typeof successCallback === 'function') {
                    // grab the name and root from the file system object
                    var result = new FileSystem(file_system.name, file_system.root);
                    successCallback(result);
                }
            }
            else {
                // no FileSystem object returned
                fail(FileError.NOT_FOUND_ERR);
            }
        };
        exec(success, fail, "File", "requestFileSystem", [type, size]);
    }
};

module.exports = requestFileSystem;
});

// file: lib/common/plugin/resolveLocalFileSystemURI.js
define("cordova/plugin/resolveLocalFileSystemURI", function(require, exports, module) {
var DirectoryEntry = require('cordova/plugin/DirectoryEntry'),
    FileEntry = require('cordova/plugin/FileEntry'),
    FileError = require('cordova/plugin/FileError'),
    exec = require('cordova/exec');

/**
 * Look up file system Entry referred to by local URI.
 * @param {DOMString} uri  URI referring to a local file or directory
 * @param successCallback  invoked with Entry object corresponding to URI
 * @param errorCallback    invoked if error occurs retrieving file system entry
 */
module.exports = function(uri, successCallback, errorCallback) {
    // error callback
    var fail = function(error) {
        if (typeof errorCallback === 'function') {
            errorCallback(new FileError(error));
        }
    };
    // sanity check for 'not:valid:filename'
    if(!uri || uri.split(":").length > 2) {
        setTimeout( function() {
            fail(FileError.ENCODING_ERR);
        },0);
        return;
    }
    // if successful, return either a file or directory entry
    var success = function(entry) {
        var result;
        if (entry) {
            if (typeof successCallback === 'function') {
                // create appropriate Entry object
                result = (entry.isDirectory) ? new DirectoryEntry(entry.name, entry.fullPath) : new FileEntry(entry.name, entry.fullPath);
                try {
                    successCallback(result);
                }
                catch (e) {
                    console.log('Error invoking callback: ' + e);
                }
            }
        }
        else {
            // no Entry object returned
            fail(FileError.NOT_FOUND_ERR);
        }
    };

    exec(success, fail, "File", "resolveLocalFileSystemURI", [uri]);
};

});

// file: lib/common/plugin/splashscreen.js
define("cordova/plugin/splashscreen", function(require, exports, module) {
var exec = require('cordova/exec');

var splashscreen = {
    hide:function() {
        exec(null, null, "SplashScreen", "hide", []);
    }
};

module.exports = splashscreen;
});

// file: lib/common/plugin/widget.js
define("cordova/plugin/widget", function(require, exports, module) {
var exec = require('cordova/exec'),
    cordova = require('cordova'),
    channel = require('cordova/channel');

var Widget = function () {
    this.author = null;
    this.description = null;
    this.name = null;
    this.shortName = null;
    this.version = null;
    this.id = null;
    this.authorEmail = null;
    this.authorHref = null;
    this._firstRun = true;

    var me = this;

    channel.onCordovaReady.subscribeOnce(function() {
        me.getInfo(function (info) {
            me.author = info.author;
            me.description = info.description;
            me.name = info.name;
            me.shortName = info.shortName;
            me.version = info.version;
            me.id = info.id;
            me.authorEmail = info.authorEmail;
            me.authorHref = info.authorHref;

            // should only fire this once
            if (me._firstRun) {
                me._firstRun = false;
                channel.onCordovaAppInfoReady.fire();
            }
        },
        function (e) {
            // If we can't get the network info we should still tell Cordova
            // to fire the deviceready event.
            if (me._firstRun) {
                me._firstRun = false;
                channel.onCordovaAppInfoReady.fire();
            }
            console.log("Error initializing Widget: " + e);
        });
    });
};

/**
 * Get connection info
 *
 * @param {Function} successCallback The function to call when the Connection data is available
 * @param {Function} errorCallback The function to call when there is an error getting the Connection data. (OPTIONAL)
 */
Widget.prototype.getInfo = function (successCallback, errorCallback) {
    // Get info
    exec(successCallback, errorCallback, "Widget", "getApplicationInfo", []);
};

module.exports = new Widget();
});

// file: lib/common/utils.js
define("cordova/utils", function(require, exports, module) {
var utils = exports;

/**
 * Returns an indication of whether the argument is an array or not
 */
utils.isArray = function(a) {
    return Object.prototype.toString.call(a) == '[object Array]';
};

/**
 * Returns an indication of whether the argument is a Date or not
 */
utils.isDate = function(d) {
    return Object.prototype.toString.call(d) == '[object Date]';
};

/**
 * Does a deep clone of the object.
 */
utils.clone = function(obj) {
    if(!obj || typeof obj == 'function' || utils.isDate(obj) || typeof obj != 'object') {
        return obj;
    }

    var retVal, i;

    if(utils.isArray(obj)){
        retVal = [];
        for(i = 0; i < obj.length; ++i){
            retVal.push(utils.clone(obj[i]));
        }
        return retVal;
    }

    retVal = {};
    for(i in obj){
        if(!(i in retVal) || retVal[i] != obj[i]) {
            retVal[i] = utils.clone(obj[i]);
        }
    }
    return retVal;
};

/**
 * Returns a wrappered version of the function
 */
utils.close = function(context, func, params) {
    if (typeof params == 'undefined') {
        return function() {
            return func.apply(context, arguments);
        };
    } else {
        return function() {
            return func.apply(context, params);
        };
    }
};

/**
 * Create a UUID
 */
utils.createUUID = function() {
    return UUIDcreatePart(4) + '-' +
        UUIDcreatePart(2) + '-' +
        UUIDcreatePart(2) + '-' +
        UUIDcreatePart(2) + '-' +
        UUIDcreatePart(6);
};

/**
 * Extends a child object from a parent object using classical inheritance
 * pattern.
 */
utils.extend = (function() {
    // proxy used to establish prototype chain
    var F = function() {};
    // extend Child from Parent
    return function(Child, Parent) {
        F.prototype = Parent.prototype;
        Child.prototype = new F();
        Child.__super__ = Parent.prototype;
        Child.prototype.constructor = Child;
    };
}());

/**
 * Alerts a message in any available way: alert or console.log.
 */
utils.alert = function(msg) {
    if (alert) {
        alert(msg);
    } else if (console && console.log) {
        console.log(msg);
    }
};

/**
 * Formats a string and arguments following it ala sprintf()
 *
 * see utils.vformat() for more information
 */
utils.format = function(formatString /* ,... */) {
    var args = [].slice.call(arguments, 1);
    return utils.vformat(formatString, args);
};

/**
 * Formats a string and arguments following it ala vsprintf()
 *
 * format chars:
 *   %j - format arg as JSON
 *   %o - format arg as JSON
 *   %c - format arg as ''
 *   %% - replace with '%'
 * any other char following % will format it's
 * arg via toString().
 *
 * for rationale, see FireBug's Console API:
 *    http://getfirebug.com/wiki/index.php/Console_API
 */
utils.vformat = function(formatString, args) {
    if (formatString === null || formatString === undefined) return "";
    if (arguments.length == 1) return formatString.toString();

    var pattern = /(.*?)%(.)(.*)/;
    var rest    = formatString.toString();
    var result  = [];

    while (args.length) {
        var arg   = args.shift();
        var match = pattern.exec(rest);

        if (!match) break;

        rest = match[3];

        result.push(match[1]);

        if (match[2] == '%') {
            result.push('%');
            args.unshift(arg);
            continue;
        }

        result.push(formatted(arg, match[2]));
    }

    result.push(rest);

    return result.join('');
};

//------------------------------------------------------------------------------
function UUIDcreatePart(length) {
    var uuidpart = "";
    for (var i=0; i<length; i++) {
        var uuidchar = parseInt((Math.random() * 256), 10).toString(16);
        if (uuidchar.length == 1) {
            uuidchar = "0" + uuidchar;
        }
        uuidpart += uuidchar;
    }
    return uuidpart;
}

//------------------------------------------------------------------------------
function formatted(object, formatChar) {

    switch(formatChar) {
        case 'j':
        case 'o': return JSON.stringify(object);
        case 'c': return '';
    }

    if (null === object) return Object.prototype.toString.call(object);

    return object.toString();
}

});


window.cordova = require('cordova');

// file: lib/scripts/bootstrap.js
(function (context) {
    var channel = require("cordova/channel"),
        _self = {
            boot: function () {
                /**
                 * Create all cordova objects once page has fully loaded and native side is ready.
                 */
                channel.join(function() {
                    var builder = require('cordova/builder'),
                        base = require('cordova/common'),
                        platform = require('cordova/platform');

                    // Drop the common globals into the window object, but be nice and don't overwrite anything.
                    builder.build(base.objects).intoButDontClobber(window);

                    // Drop the platform-specific globals into the window object
                    // and clobber any existing object.
                    builder.build(platform.objects).intoAndClobber(window);

                    // Merge the platform-specific overrides/enhancements into
                    // the window object.
                    if (typeof platform.merges !== 'undefined') {
                        builder.build(platform.merges).intoAndMerge(window);
                    }

                    // Call the platform-specific initialization
                    platform.initialize();

                    // Fire event to notify that all objects are created
                    channel.onCordovaReady.fire();

                    // Fire onDeviceReady event once all constructors have run and
                    // cordova info has been received from native side.
                    channel.join(function() {
                        require('cordova').fireDocumentEvent('deviceready');
                    }, channel.deviceReadyChannelsArray);

                }, [ channel.onDOMContentLoaded, channel.onNativeReady ]);
            }
        };

    // boot up once native side is ready
    channel.onNativeReady.subscribeOnce(_self.boot);

    // _nativeReady is global variable that the native side can set
    // to signify that the native code is ready. It is a global since
    // it may be called before any cordova JS is ready.
    if (window._nativeReady) {
        channel.onNativeReady.fire();
    }

}(window));


})();<|MERGE_RESOLUTION|>--- conflicted
+++ resolved
@@ -1,12 +1,6 @@
-<<<<<<< HEAD
-// commit 68eebbca4a3691fed773d7599dd77c0030beabe6
-
-// File generated at :: Thu May 24 2012 09:30:21 GMT-0700 (PDT)
-=======
 // commit 95f199e1c207dc89b84e79a9a7b27d6a3cc8fe14
 
 // File generated at :: Thu May 24 2012 21:36:17 GMT-0400 (EDT)
->>>>>>> ccd43659
 
 /*
  Licensed to the Apache Software Foundation (ASF) under one
