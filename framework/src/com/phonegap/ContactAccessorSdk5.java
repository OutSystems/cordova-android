--- conflicted
+++ resolved
@@ -80,6 +80,8 @@
 	 * Keep the photo size under the 1 MB blog limit.
 	 */
 	private static final long MAX_PHOTO_SIZE = 1048576;
+	
+	private static final String EMAIL_REGEXP = ".+@.+\\.+.+";  /* <anything>@<anything>.<anything>*/
 
 	/**
 	 * A static map that converts the JavaScript property name to Android database column name.
@@ -722,7 +724,6 @@
 		}
 		return relationship;
 	}	
-<<<<<<< HEAD
 
 	/**
 	 * Create a ContactField JSONObject
@@ -742,10 +743,7 @@
 		}
 		return photo;
 	}
-	
-=======
-	private static final String EMAIL_REGEXP = ".+@.+\\.+.+";  /* <anything>@<anything>.<anything>*/
->>>>>>> e3c72fa9
+
 	@Override
 	/**
 	 * This method will save a contact object into the devices contacts database.
@@ -754,6 +752,15 @@
 	 * @returns true if the contact is successfully saved, false otherwise.
 	 */
 	public boolean save(JSONObject contact) {
+		Log.d(LOG_TAG, "THIS IS THE NEW SAVE!!!");
+		Log.d(LOG_TAG, "THIS IS THE NEW SAVE!!!");
+		Log.d(LOG_TAG, "THIS IS THE NEW SAVE!!!");
+		Log.d(LOG_TAG, "THIS IS THE NEW SAVE!!!");
+		Log.d(LOG_TAG, "THIS IS THE NEW SAVE!!!");
+		Log.d(LOG_TAG, "THIS IS THE NEW SAVE!!!");
+		Log.d(LOG_TAG, "THIS IS THE NEW SAVE!!!");
+		Log.d(LOG_TAG, "THIS IS THE NEW SAVE!!!");
+		Log.d(LOG_TAG, "THIS IS THE NEW SAVE!!!");
 		AccountManager mgr = AccountManager.get(mApp);
 
 		Account[] accounts = mgr.getAccounts();
