/*
       Licensed to the Apache Software Foundation (ASF) under one
       or more contributor license agreements.  See the NOTICE file
       distributed with this work for additional information
       regarding copyright ownership.  The ASF licenses this file
       to you under the Apache License, Version 2.0 (the
       "License"); you may not use this file except in compliance
       with the License.  You may obtain a copy of the License at

         http://www.apache.org/licenses/LICENSE-2.0

       Unless required by applicable law or agreed to in writing,
       software distributed under the License is distributed on an
       "AS IS" BASIS, WITHOUT WARRANTIES OR CONDITIONS OF ANY
       KIND, either express or implied.  See the License for the
       specific language governing permissions and limitations
       under the License.
*/
package org.apache.cordova;

import java.io.ByteArrayOutputStream;
import java.io.File;
import java.io.FileNotFoundException;
import java.io.FileOutputStream;
import java.io.IOException;
import java.io.OutputStream;

import org.apache.commons.codec.binary.Base64;
//import org.apache.cordova.api.CordovaInterface;
import org.apache.cordova.api.LOG;
import org.apache.cordova.api.Plugin;
import org.apache.cordova.api.PluginResult;
import org.json.JSONArray;
import org.json.JSONException;

import android.app.Activity;
import android.content.ContentValues;
//import android.content.Context;
import android.content.Intent;
import android.database.Cursor;
import android.graphics.Bitmap;
import android.graphics.Matrix;
import android.graphics.Bitmap.CompressFormat;
import android.net.Uri;
import android.provider.MediaStore;

/**
 * This class launches the camera view, allows the user to take a picture, closes the camera view,
 * and returns the captured image.  When the camera view is closed, the screen displayed before
 * the camera view was shown is redisplayed.
 */
public class CameraLauncher extends Plugin {

    private static final int DATA_URL = 0;              // Return base64 encoded string
    private static final int FILE_URI = 1;              // Return file uri (content://media/external/images/media/2 for Android)

    private static final int PHOTOLIBRARY = 0;          // Choose image from picture library (same as SAVEDPHOTOALBUM for Android)
    private static final int CAMERA = 1;                // Take picture from camera
    private static final int SAVEDPHOTOALBUM = 2;       // Choose image from picture library (same as PHOTOLIBRARY for Android)

    private static final int PICTURE = 0;               // allow selection of still pictures only. DEFAULT. Will return format specified via DestinationType
    private static final int VIDEO = 1;                 // allow selection of video only, ONLY RETURNS URL
    private static final int ALLMEDIA = 2;              // allow selection from all media types

    private static final int JPEG = 0;                  // Take a picture of type JPEG
    private static final int PNG = 1;                   // Take a picture of type PNG
    private static final String GET_PICTURE = "Get Picture";
    private static final String GET_VIDEO = "Get Video";
    private static final String GET_All = "Get All";

    private static final String LOG_TAG = "CameraLauncher";

    private int mQuality;                   // Compression quality hint (0-100: 0=low quality & high compression, 100=compress of max quality)
    private int targetWidth;                // desired width of the image
    private int targetHeight;               // desired height of the image
    private Uri imageUri;                   // Uri of captured image
    private int encodingType;               // Type of encoding to use
    private int mediaType;                  // What type of media to retrieve

    public String callbackId;
    private int numPics;

<<<<<<< HEAD
    //This should never be null!
    //private CordovaInterface cordova;

=======
>>>>>>> d3e24b0c
    /**
     * Constructor.
     */
    public CameraLauncher() {
    }

//    public void setContext(CordovaInterface mCtx) {
//        super.setContext(mCtx);
//        if (CordovaInterface.class.isInstance(mCtx))
//            cordova = (CordovaInterface) mCtx;
//        else
//            LOG.d(LOG_TAG, "ERROR: You must use the CordovaInterface for this to work correctly. Please implement it in your activity");
//    }

    /**
     * Executes the request and returns PluginResult.
     *
     * @param action        The action to execute.
     * @param args          JSONArry of arguments for the plugin.
     * @param callbackId    The callback id used when calling back into JavaScript.
     * @return              A PluginResult object with a status and message.
     */
    public PluginResult execute(String action, JSONArray args, String callbackId) {
        PluginResult.Status status = PluginResult.Status.OK;
        String result = "";
        this.callbackId = callbackId;

        try {
            if (action.equals("takePicture")) {
                int srcType = CAMERA;
                int destType = FILE_URI;
                this.targetHeight = 0;
                this.targetWidth = 0;
                this.encodingType = JPEG;
                this.mediaType = PICTURE;
                this.mQuality = 80;

                this.mQuality = args.getInt(0);
                destType = args.getInt(1);
                srcType = args.getInt(2);
                this.targetWidth = args.getInt(3);
                this.targetHeight = args.getInt(4);
                this.encodingType = args.getInt(5);
                this.mediaType = args.getInt(6);

                if (srcType == CAMERA) {
                    this.takePicture(destType, encodingType);
                }
                else if ((srcType == PHOTOLIBRARY) || (srcType == SAVEDPHOTOALBUM)) {
                    this.getImage(srcType, destType);
                }
                PluginResult r = new PluginResult(PluginResult.Status.NO_RESULT);
                r.setKeepCallback(true);
                return r;
            }
            return new PluginResult(status, result);
        } catch (JSONException e) {
            e.printStackTrace();
            return new PluginResult(PluginResult.Status.JSON_EXCEPTION);
        }
    }

    //--------------------------------------------------------------------------
    // LOCAL METHODS
    //--------------------------------------------------------------------------

    /**
     * Take a picture with the camera.
     * When an image is captured or the camera view is cancelled, the result is returned
     * in CordovaActivity.onActivityResult, which forwards the result to this.onActivityResult.
     *
     * The image can either be returned as a base64 string or a URI that points to the file.
     * To display base64 string in an img tag, set the source to:
     *      img.src="data:image/jpeg;base64,"+result;
     * or to display URI in an img tag
     *      img.src=result;
     *
     * @param quality           Compression quality hint (0-100: 0=low quality & high compression, 100=compress of max quality)
     * @param returnType        Set the type of image to return.
     */
    public void takePicture(int returnType, int encodingType) {
        // Save the number of images currently on disk for later
        this.numPics = queryImgDB().getCount();

        // Display camera
        Intent intent = new Intent("android.media.action.IMAGE_CAPTURE");

        // Specify file so that large image is captured and returned
        // TODO: What if there isn't any external storage?
        File photo = createCaptureFile(encodingType);
        intent.putExtra(android.provider.MediaStore.EXTRA_OUTPUT, Uri.fromFile(photo));
        this.imageUri = Uri.fromFile(photo);

        if (this.ctx != null) {
            this.ctx.startActivityForResult((Plugin) this, intent, (CAMERA + 1) * 16 + returnType + 1);
        }
//        else
//            LOG.d(LOG_TAG, "ERROR: You must use the CordovaInterface for this to work correctly. Please implement it in your activity");
    }

    /**
     * Create a file in the applications temporary directory based upon the supplied encoding.
     *
     * @param encodingType of the image to be taken
     * @return a File object pointing to the temporary picture
     */
    private File createCaptureFile(int encodingType) {
        File photo = null;
        if (encodingType == JPEG) {
            photo = new File(DirectoryManager.getTempDirectoryPath(this.ctx.getActivity()), "Pic.jpg");
        } else if (encodingType == PNG) {
<<<<<<< HEAD
            photo = new File(DirectoryManager.getTempDirectoryPath(this.ctx.getActivity()), "Pic.png");
=======
            photo = new File(DirectoryManager.getTempDirectoryPath(ctx.getContext()),  "Pic.png");
>>>>>>> d3e24b0c
        } else {
            throw new IllegalArgumentException("Invalid Encoding Type: " + encodingType);
        }
        return photo;
    }

    /**
     * Get image from photo library.
     *
     * @param quality           Compression quality hint (0-100: 0=low quality & high compression, 100=compress of max quality)
     * @param srcType           The album to get image from.
     * @param returnType        Set the type of image to return.
     */
    // TODO: Images selected from SDCARD don't display correctly, but from CAMERA ALBUM do!
    public void getImage(int srcType, int returnType) {
        Intent intent = new Intent();
        String title = GET_PICTURE;
        if (this.mediaType == PICTURE) {
            intent.setType("image/*");
        }
        else if (this.mediaType == VIDEO) {
            intent.setType("video/*");
            title = GET_VIDEO;
        }
        else if (this.mediaType == ALLMEDIA) {
            // I wanted to make the type 'image/*, video/*' but this does not work on all versions
            // of android so I had to go with the wildcard search.
            intent.setType("*/*");
            title = GET_All;
        }

        intent.setAction(Intent.ACTION_GET_CONTENT);
        intent.addCategory(Intent.CATEGORY_OPENABLE);
        if (this.ctx != null) {
            this.ctx.startActivityForResult((Plugin) this, Intent.createChooser(intent,
                    new String(title)), (srcType + 1) * 16 + returnType + 1);
        }
    }

    /**
     * Scales the bitmap according to the requested size.
     *
     * @param bitmap        The bitmap to scale.
     * @return Bitmap       A new Bitmap object of the same bitmap after scaling.
     */
    public Bitmap scaleBitmap(Bitmap bitmap) {
        int newWidth = this.targetWidth;
        int newHeight = this.targetHeight;
        int origWidth = bitmap.getWidth();
        int origHeight = bitmap.getHeight();

        // If no new width or height were specified return the original bitmap
        if (newWidth <= 0 && newHeight <= 0) {
            return bitmap;
        }
        // Only the width was specified
        else if (newWidth > 0 && newHeight <= 0) {
            newHeight = (newWidth * origHeight) / origWidth;
        }
        // only the height was specified
        else if (newWidth <= 0 && newHeight > 0) {
            newWidth = (newHeight * origWidth) / origHeight;
        }
        // If the user specified both a positive width and height
        // (potentially different aspect ratio) then the width or height is
        // scaled so that the image fits while maintaining aspect ratio.
        // Alternatively, the specified width and height could have been
        // kept and Bitmap.SCALE_TO_FIT specified when scaling, but this
        // would result in whitespace in the new image.
        else {
            double newRatio = newWidth / (double) newHeight;
            double origRatio = origWidth / (double) origHeight;

            if (origRatio > newRatio) {
                newHeight = (newWidth * origHeight) / origWidth;
            } else if (origRatio < newRatio) {
                newWidth = (newHeight * origWidth) / origHeight;
            }
        }

        Bitmap retval = Bitmap.createScaledBitmap(bitmap, newWidth, newHeight, true);
        bitmap.recycle();
        return retval;
    }

    /**
     * Called when the camera view exits.
     *
     * @param requestCode       The request code originally supplied to startActivityForResult(),
     *                          allowing you to identify who this result came from.
     * @param resultCode        The integer result code returned by the child activity through its setResult().
     * @param intent            An Intent, which can return result data to the caller (various data can be attached to Intent "extras").
     */
    public void onActivityResult(int requestCode, int resultCode, Intent intent) {

        // Get src and dest types from request code
        int srcType = (requestCode / 16) - 1;
        int destType = (requestCode % 16) - 1;
<<<<<<< HEAD
        int rotate = 0;

        // Create an ExifHelper to save the exif data that is lost during compression
        ExifHelper exif = new ExifHelper();
        try {
            if (this.encodingType == JPEG) {
                exif.createInFile(DirectoryManager.getTempDirectoryPath(this.ctx.getActivity()) + "/Pic.jpg");
                exif.readExifData();
            }
        } catch (IOException e) {
            e.printStackTrace();
        }
=======
     int rotate = 0;

     // Create an ExifHelper to save the exif data that is lost during compression
     ExifHelper exif = new ExifHelper();
     try {
         if (this.encodingType == JPEG) {
            exif.createInFile(DirectoryManager.getTempDirectoryPath(ctx.getContext()) + "/Pic.jpg");
            exif.readExifData();
         }
     } catch (IOException e) {
         e.printStackTrace();
     }
>>>>>>> d3e24b0c

        // If CAMERA
        if (srcType == CAMERA) {
            // If image available
            if (resultCode == Activity.RESULT_OK) {
                try {
                    // Read in bitmap of captured image
                    Bitmap bitmap;
                    try {
                        bitmap = android.provider.MediaStore.Images.Media.getBitmap(this.ctx.getActivity().getContentResolver(), imageUri);
                    } catch (FileNotFoundException e) {
                        Uri uri = intent.getData();
                        android.content.ContentResolver resolver = this.ctx.getActivity().getContentResolver();
                        bitmap = android.graphics.BitmapFactory.decodeStream(resolver.openInputStream(uri));
                    }

                    bitmap = scaleBitmap(bitmap);

                    // If sending base64 image back
                    if (destType == DATA_URL) {
                        this.processPicture(bitmap);
                        checkForDuplicateImage(DATA_URL);
                    }

                    // If sending filename back
                    else if (destType == FILE_URI) {
                        // Create entry in media store for image
                        // (Don't use insertImage() because it uses default compression setting of 50 - no way to change it)
                        ContentValues values = new ContentValues();
                        values.put(android.provider.MediaStore.Images.Media.MIME_TYPE, "image/jpeg");
                        Uri uri = null;
                        try {
                            uri = this.ctx.getActivity().getContentResolver().insert(android.provider.MediaStore.Images.Media.EXTERNAL_CONTENT_URI, values);
                        } catch (UnsupportedOperationException e) {
                            LOG.d(LOG_TAG, "Can't write to external media storage.");
                            try {
                                uri = this.ctx.getActivity().getContentResolver().insert(android.provider.MediaStore.Images.Media.INTERNAL_CONTENT_URI, values);
                            } catch (UnsupportedOperationException ex) {
                                LOG.d(LOG_TAG, "Can't write to internal media storage.");
                                this.failPicture("Error capturing image - no media storage found.");
                                return;
                            }
                        }

                        // Add compressed version of captured image to returned media store Uri
                        OutputStream os = this.ctx.getActivity().getContentResolver().openOutputStream(uri);
                        bitmap.compress(Bitmap.CompressFormat.JPEG, this.mQuality, os);
                        os.close();

                        // Restore exif data to file
                        if (this.encodingType == JPEG) {
                            exif.createOutFile(FileUtils.getRealPathFromURI(uri, this.ctx));
                            exif.writeExifData();
                        }

                        // Send Uri back to JavaScript for viewing image
                        this.success(new PluginResult(PluginResult.Status.OK, uri.toString()), this.callbackId);
                    }
                    bitmap.recycle();
                    bitmap = null;
                    System.gc();

                    checkForDuplicateImage(FILE_URI);
                } catch (IOException e) {
                    e.printStackTrace();
                    this.failPicture("Error capturing image.");
                }
            }

            // If cancelled
            else if (resultCode == Activity.RESULT_CANCELED) {
                this.failPicture("Camera cancelled.");
            }

            // If something else
            else {
                this.failPicture("Did not complete!");
            }
        }

        // If retrieving photo from library
        else if ((srcType == PHOTOLIBRARY) || (srcType == SAVEDPHOTOALBUM)) {
            if (resultCode == Activity.RESULT_OK) {
                Uri uri = intent.getData();
<<<<<<< HEAD
                android.content.ContentResolver resolver = this.ctx.getActivity().getContentResolver();

                // If you ask for video or all media type you will automatically get back a file URI 
=======
                android.content.ContentResolver resolver = this.ctx.getContentResolver();

                // If you ask for video or all media type you will automatically get back a file URI
>>>>>>> d3e24b0c
                // and there will be no attempt to resize any returned data
                if (this.mediaType != PICTURE) {
                    this.success(new PluginResult(PluginResult.Status.OK, uri.toString()), this.callbackId);
                }
                else {
                    // If sending base64 image back
                    if (destType == DATA_URL) {
                        try {
                            Bitmap bitmap = android.graphics.BitmapFactory.decodeStream(resolver.openInputStream(uri));
<<<<<<< HEAD
                            String[] cols = { MediaStore.Images.Media.ORIENTATION };
                            Cursor cursor = this.ctx.getActivity().getContentResolver().query(intent.getData(),
                                    cols,
                                    null, null, null);
                            if (cursor != null) {
                                cursor.moveToPosition(0);
                                rotate = cursor.getInt(0);
                                cursor.close();
                            }
                            if (rotate != 0) {
                                Matrix matrix = new Matrix();
                                matrix.setRotate(rotate);
                                bitmap = Bitmap.createBitmap(bitmap, 0, 0, bitmap.getWidth(), bitmap.getHeight(), matrix, true);
                            }
=======
                 String[] cols = { MediaStore.Images.Media.ORIENTATION };
                 Cursor cursor = this.ctx.getContentResolver().query(intent.getData(),
                                         cols,
                                         null, null, null);
                 if (cursor != null) {
                 cursor.moveToPosition(0);
                 rotate = cursor.getInt(0);
                 cursor.close();
                 }
                 if (rotate != 0) {
                 Matrix matrix = new Matrix();
                 matrix.setRotate(rotate);
                 bitmap = bitmap.createBitmap(bitmap, 0, 0, bitmap.getWidth(), bitmap.getHeight(), matrix, true);
                 }
>>>>>>> d3e24b0c
                            bitmap = scaleBitmap(bitmap);
                            this.processPicture(bitmap);
                            bitmap.recycle();
                            bitmap = null;
                            System.gc();
                        } catch (FileNotFoundException e) {
                            e.printStackTrace();
                            this.failPicture("Error retrieving image.");
                        }
                    }

                    // If sending filename back
                    else if (destType == FILE_URI) {
                        // Do we need to scale the returned file
                        if (this.targetHeight > 0 && this.targetWidth > 0) {
                            try {
                                Bitmap bitmap = android.graphics.BitmapFactory.decodeStream(resolver.openInputStream(uri));
                                bitmap = scaleBitmap(bitmap);

<<<<<<< HEAD
                                String fileName = DirectoryManager.getTempDirectoryPath(this.ctx.getActivity()) + "/resize.jpg";
=======
                                String fileName = DirectoryManager.getTempDirectoryPath(ctx.getContext()) + "/resize.jpg";
>>>>>>> d3e24b0c
                                OutputStream os = new FileOutputStream(fileName);
                                bitmap.compress(Bitmap.CompressFormat.JPEG, this.mQuality, os);
                                os.close();

                                // Restore exif data to file
                                if (this.encodingType == JPEG) {
                                    exif.createOutFile(FileUtils.getRealPathFromURI(uri, this.ctx));
                                    exif.writeExifData();
                                }

                                bitmap.recycle();
                                bitmap = null;

<<<<<<< HEAD
                                // The resized image is cached by the app in order to get around this and not have to delete you 
=======
                                // The resized image is cached by the app in order to get around this and not have to delete you
>>>>>>> d3e24b0c
                                // application cache I'm adding the current system time to the end of the file url.
                                this.success(new PluginResult(PluginResult.Status.OK, ("file://" + fileName + "?" + System.currentTimeMillis())), this.callbackId);
                                System.gc();
                            } catch (Exception e) {
                                e.printStackTrace();
                                this.failPicture("Error retrieving image.");
                            }
                        }
                        else {
                            this.success(new PluginResult(PluginResult.Status.OK, uri.toString()), this.callbackId);
                        }
                    }
                }
            }
            else if (resultCode == Activity.RESULT_CANCELED) {
                this.failPicture("Selection cancelled.");
            }
            else {
                this.failPicture("Selection did not complete!");
            }
        }
    }

    /**
     * Creates a cursor that can be used to determine how many images we have.
     *
     * @return a cursor
     */
    private Cursor queryImgDB() {
        return this.ctx.getActivity().getContentResolver().query(
                android.provider.MediaStore.Images.Media.EXTERNAL_CONTENT_URI,
                new String[] { MediaStore.Images.Media._ID },
                null,
                null,
                null);
    }

    /**
     * Used to find out if we are in a situation where the Camera Intent adds to images
     * to the content store. If we are using a FILE_URI and the number of images in the DB
     * increases by 2 we have a duplicate, when using a DATA_URL the number is 1.
     *
     * @param type FILE_URI or DATA_URL
     */
    private void checkForDuplicateImage(int type) {
        int diff = 1;
        Cursor cursor = queryImgDB();
        int currentNumOfImages = cursor.getCount();

        if (type == FILE_URI) {
            diff = 2;
        }

        // delete the duplicate file if the difference is 2 for file URI or 1 for Data URL
        if ((currentNumOfImages - numPics) == diff) {
            cursor.moveToLast();
            int id = Integer.valueOf(cursor.getString(cursor.getColumnIndex(MediaStore.Images.Media._ID))) - 1;
            Uri uri = Uri.parse(MediaStore.Images.Media.EXTERNAL_CONTENT_URI + "/" + id);
            this.ctx.getActivity().getContentResolver().delete(uri, null, null);
        }
    }

    /**
     * Compress bitmap using jpeg, convert to Base64 encoded string, and return to JavaScript.
     *
     * @param bitmap
     */
    public void processPicture(Bitmap bitmap) {
        ByteArrayOutputStream jpeg_data = new ByteArrayOutputStream();
        try {
            if (bitmap.compress(CompressFormat.JPEG, mQuality, jpeg_data)) {
                byte[] code = jpeg_data.toByteArray();
                byte[] output = Base64.encodeBase64(code);
                String js_out = new String(output);
                this.success(new PluginResult(PluginResult.Status.OK, js_out), this.callbackId);
                js_out = null;
                output = null;
                code = null;
            }
<<<<<<< HEAD
        } catch (Exception e) {
=======
        }
        catch(Exception e) {
>>>>>>> d3e24b0c
            this.failPicture("Error compressing image.");
        }
        jpeg_data = null;
    }

    /**
     * Send error message to JavaScript.
     *
     * @param err
     */
    public void failPicture(String err) {
        this.error(new PluginResult(PluginResult.Status.ERROR, err), this.callbackId);
    }
}<|MERGE_RESOLUTION|>--- conflicted
+++ resolved
@@ -80,12 +80,9 @@
     public String callbackId;
     private int numPics;
 
-<<<<<<< HEAD
     //This should never be null!
     //private CordovaInterface cordova;
 
-=======
->>>>>>> d3e24b0c
     /**
      * Constructor.
      */
@@ -197,11 +194,7 @@
         if (encodingType == JPEG) {
             photo = new File(DirectoryManager.getTempDirectoryPath(this.ctx.getActivity()), "Pic.jpg");
         } else if (encodingType == PNG) {
-<<<<<<< HEAD
             photo = new File(DirectoryManager.getTempDirectoryPath(this.ctx.getActivity()), "Pic.png");
-=======
-            photo = new File(DirectoryManager.getTempDirectoryPath(ctx.getContext()),  "Pic.png");
->>>>>>> d3e24b0c
         } else {
             throw new IllegalArgumentException("Invalid Encoding Type: " + encodingType);
         }
@@ -300,7 +293,6 @@
         // Get src and dest types from request code
         int srcType = (requestCode / 16) - 1;
         int destType = (requestCode % 16) - 1;
-<<<<<<< HEAD
         int rotate = 0;
 
         // Create an ExifHelper to save the exif data that is lost during compression
@@ -313,21 +305,6 @@
         } catch (IOException e) {
             e.printStackTrace();
         }
-=======
-     int rotate = 0;
-
-     // Create an ExifHelper to save the exif data that is lost during compression
-     ExifHelper exif = new ExifHelper();
-     try {
-         if (this.encodingType == JPEG) {
-            exif.createInFile(DirectoryManager.getTempDirectoryPath(ctx.getContext()) + "/Pic.jpg");
-            exif.readExifData();
-         }
-     } catch (IOException e) {
-         e.printStackTrace();
-     }
->>>>>>> d3e24b0c
-
         // If CAMERA
         if (srcType == CAMERA) {
             // If image available
@@ -411,15 +388,9 @@
         else if ((srcType == PHOTOLIBRARY) || (srcType == SAVEDPHOTOALBUM)) {
             if (resultCode == Activity.RESULT_OK) {
                 Uri uri = intent.getData();
-<<<<<<< HEAD
                 android.content.ContentResolver resolver = this.ctx.getActivity().getContentResolver();
 
                 // If you ask for video or all media type you will automatically get back a file URI 
-=======
-                android.content.ContentResolver resolver = this.ctx.getContentResolver();
-
-                // If you ask for video or all media type you will automatically get back a file URI
->>>>>>> d3e24b0c
                 // and there will be no attempt to resize any returned data
                 if (this.mediaType != PICTURE) {
                     this.success(new PluginResult(PluginResult.Status.OK, uri.toString()), this.callbackId);
@@ -429,7 +400,6 @@
                     if (destType == DATA_URL) {
                         try {
                             Bitmap bitmap = android.graphics.BitmapFactory.decodeStream(resolver.openInputStream(uri));
-<<<<<<< HEAD
                             String[] cols = { MediaStore.Images.Media.ORIENTATION };
                             Cursor cursor = this.ctx.getActivity().getContentResolver().query(intent.getData(),
                                     cols,
@@ -444,23 +414,7 @@
                                 matrix.setRotate(rotate);
                                 bitmap = Bitmap.createBitmap(bitmap, 0, 0, bitmap.getWidth(), bitmap.getHeight(), matrix, true);
                             }
-=======
-                 String[] cols = { MediaStore.Images.Media.ORIENTATION };
-                 Cursor cursor = this.ctx.getContentResolver().query(intent.getData(),
-                                         cols,
-                                         null, null, null);
-                 if (cursor != null) {
-                 cursor.moveToPosition(0);
-                 rotate = cursor.getInt(0);
-                 cursor.close();
-                 }
-                 if (rotate != 0) {
-                 Matrix matrix = new Matrix();
-                 matrix.setRotate(rotate);
-                 bitmap = bitmap.createBitmap(bitmap, 0, 0, bitmap.getWidth(), bitmap.getHeight(), matrix, true);
-                 }
->>>>>>> d3e24b0c
-                            bitmap = scaleBitmap(bitmap);
+                           bitmap = scaleBitmap(bitmap);
                             this.processPicture(bitmap);
                             bitmap.recycle();
                             bitmap = null;
@@ -479,11 +433,7 @@
                                 Bitmap bitmap = android.graphics.BitmapFactory.decodeStream(resolver.openInputStream(uri));
                                 bitmap = scaleBitmap(bitmap);
 
-<<<<<<< HEAD
                                 String fileName = DirectoryManager.getTempDirectoryPath(this.ctx.getActivity()) + "/resize.jpg";
-=======
-                                String fileName = DirectoryManager.getTempDirectoryPath(ctx.getContext()) + "/resize.jpg";
->>>>>>> d3e24b0c
                                 OutputStream os = new FileOutputStream(fileName);
                                 bitmap.compress(Bitmap.CompressFormat.JPEG, this.mQuality, os);
                                 os.close();
@@ -497,11 +447,7 @@
                                 bitmap.recycle();
                                 bitmap = null;
 
-<<<<<<< HEAD
                                 // The resized image is cached by the app in order to get around this and not have to delete you 
-=======
-                                // The resized image is cached by the app in order to get around this and not have to delete you
->>>>>>> d3e24b0c
                                 // application cache I'm adding the current system time to the end of the file url.
                                 this.success(new PluginResult(PluginResult.Status.OK, ("file://" + fileName + "?" + System.currentTimeMillis())), this.callbackId);
                                 System.gc();
@@ -581,12 +527,7 @@
                 output = null;
                 code = null;
             }
-<<<<<<< HEAD
         } catch (Exception e) {
-=======
-        }
-        catch(Exception e) {
->>>>>>> d3e24b0c
             this.failPicture("Error compressing image.");
         }
         jpeg_data = null;
