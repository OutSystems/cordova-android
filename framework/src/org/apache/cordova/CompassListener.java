/*
       Licensed to the Apache Software Foundation (ASF) under one
       or more contributor license agreements.  See the NOTICE file
       distributed with this work for additional information
       regarding copyright ownership.  The ASF licenses this file
       to you under the Apache License, Version 2.0 (the
       "License"); you may not use this file except in compliance
       with the License.  You may obtain a copy of the License at

         http://www.apache.org/licenses/LICENSE-2.0

       Unless required by applicable law or agreed to in writing,
       software distributed under the License is distributed on an
       "AS IS" BASIS, WITHOUT WARRANTIES OR CONDITIONS OF ANY
       KIND, either express or implied.  See the License for the
       specific language governing permissions and limitations
       under the License.
*/
package org.apache.cordova;

import java.util.List;

import org.apache.cordova.api.CordovaInterface;
import org.apache.cordova.api.Plugin;
import org.apache.cordova.api.PluginResult;
import org.json.JSONArray;
import org.json.JSONException;
import org.json.JSONObject;

import android.hardware.Sensor;
import android.hardware.SensorEvent;
import android.hardware.SensorEventListener;
import android.hardware.SensorManager;
import android.content.Context;

/**
 * This class listens to the compass sensor and stores the latest heading value.
 */
public class CompassListener extends Plugin implements SensorEventListener {

    public static int STOPPED = 0;
    public static int STARTING = 1;
    public static int RUNNING = 2;
    public static int ERROR_FAILED_TO_START = 3;

    public long TIMEOUT = 30000;        // Timeout in msec to shut off listener

    int status;                         // status of listener
    float heading;                      // most recent heading value
    long timeStamp;                     // time of most recent value
    long lastAccessTime;                // time the value was last retrieved
    int accuracy;                       // accuracy of the sensor

    private SensorManager sensorManager;// Sensor manager
    Sensor mSensor;                     // Compass sensor returned by sensor manager

    /**
     * Constructor.
     */
    public CompassListener() {
        this.heading = 0;
        this.timeStamp = 0;
        this.setStatus(CompassListener.STOPPED);
    }

    /**
     * Sets the context of the Command. This can then be used to do things like
     * get file paths associated with the Activity.
     *
     * @param ctx The context of the main Activity.
     */
    public void setContext(CordovaInterface ctx) {
        super.setContext(ctx);
        this.sensorManager = (SensorManager) ctx.getActivity().getSystemService(Context.SENSOR_SERVICE);
    }

    /**
     * Executes the request and returns PluginResult.
     *
     * @param action        The action to execute.
     * @param args          JSONArry of arguments for the plugin.
     * @param callbackId    The callback id used when calling back into JavaScript.
     * @return              A PluginResult object with a status and message.
     */
    public PluginResult execute(String action, JSONArray args, String callbackId) {
        PluginResult.Status status = PluginResult.Status.OK;
        String result = "";

        try {
            if (action.equals("start")) {
                this.start();
            }
            else if (action.equals("stop")) {
                this.stop();
            }
            else if (action.equals("getStatus")) {
                int i = this.getStatus();
                return new PluginResult(status, i);
            }
            else if (action.equals("getHeading")) {
                // If not running, then this is an async call, so don't worry about waiting
                if (this.status != CompassListener.RUNNING) {
                    int r = this.start();
                    if (r == CompassListener.ERROR_FAILED_TO_START) {
                        return new PluginResult(PluginResult.Status.IO_EXCEPTION, CompassListener.ERROR_FAILED_TO_START);
                    }
                    // Wait until running
                    long timeout = 2000;
                    while ((this.status == STARTING) && (timeout > 0)) {
                        timeout = timeout - 100;
                        try {
                            Thread.sleep(100);
                        } catch (InterruptedException e) {
                            e.printStackTrace();
                        }
                    }
                    if (timeout == 0) {
                        return new PluginResult(PluginResult.Status.IO_EXCEPTION, CompassListener.ERROR_FAILED_TO_START);
                    }
                }
                return new PluginResult(status, getCompassHeading());
            }
            else if (action.equals("setTimeout")) {
                this.setTimeout(args.getLong(0));
            }
            else if (action.equals("getTimeout")) {
                long l = this.getTimeout();
                return new PluginResult(status, l);
            } else {
                // Unsupported action
                return new PluginResult(PluginResult.Status.INVALID_ACTION);
            }
            return new PluginResult(status, result);
        } catch (JSONException e) {
            e.printStackTrace();
            return new PluginResult(PluginResult.Status.JSON_EXCEPTION);
        }
    }

    /**
     * Identifies if action to be executed returns a value and should be run synchronously.
     *
     * @param action    The action to execute
     * @return          T=returns value
     */
    public boolean isSynch(String action) {
        if (action.equals("getStatus")) {
            return true;
        }
        else if (action.equals("getHeading")) {
            // Can only return value if RUNNING
            if (this.status == CompassListener.RUNNING) {
                return true;
            }
        }
        else if (action.equals("getTimeout")) {
            return true;
        }
        return false;
    }

    /**
     * Called when listener is to be shut down and object is being destroyed.
     */
    public void onDestroy() {
        this.stop();
    }

    //--------------------------------------------------------------------------
    // LOCAL METHODS
    //--------------------------------------------------------------------------

    /**
     * Start listening for compass sensor.
     *
     * @return          status of listener
     */
    public int start() {

        // If already starting or running, then just return
        if ((this.status == CompassListener.RUNNING) || (this.status == CompassListener.STARTING)) {
            return this.status;
        }

        // Get compass sensor from sensor manager
        @SuppressWarnings("deprecation")
        List<Sensor> list = this.sensorManager.getSensorList(Sensor.TYPE_ORIENTATION);

        // If found, then register as listener
        if (list != null && list.size() > 0) {
            this.mSensor = list.get(0);
            this.sensorManager.registerListener(this, this.mSensor, SensorManager.SENSOR_DELAY_NORMAL);
            this.lastAccessTime = System.currentTimeMillis();
            this.setStatus(CompassListener.STARTING);
        }

        // If error, then set status to error
        else {
            this.setStatus(CompassListener.ERROR_FAILED_TO_START);
        }

        return this.status;
    }

    /**
     * Stop listening to compass sensor.
     */
    public void stop() {
        if (this.status != CompassListener.STOPPED) {
            this.sensorManager.unregisterListener(this);
        }
        this.setStatus(CompassListener.STOPPED);
    }

<<<<<<< HEAD
=======

>>>>>>> d3e24b0c
    public void onAccuracyChanged(Sensor sensor, int accuracy) {
        // TODO Auto-generated method stub
    }

    /**
     * Sensor listener event.
     *
     * @param SensorEvent event
     */
    public void onSensorChanged(SensorEvent event) {

        // We only care about the orientation as far as it refers to Magnetic North
        float heading = event.values[0];

        // Save heading
        this.timeStamp = System.currentTimeMillis();
        this.heading = heading;
        this.setStatus(CompassListener.RUNNING);

        // If heading hasn't been read for TIMEOUT time, then turn off compass sensor to save power
        if ((this.timeStamp - this.lastAccessTime) > this.TIMEOUT) {
            this.stop();
        }
    }

    /**
     * Get status of compass sensor.
     *
     * @return          status
     */
    public int getStatus() {
        return this.status;
    }

    /**
     * Get the most recent compass heading.
     *
     * @return          heading
     */
    public float getHeading() {
        this.lastAccessTime = System.currentTimeMillis();
        return this.heading;
    }

    /**
     * Set the timeout to turn off compass sensor if getHeading() hasn't been called.
     *
     * @param timeout       Timeout in msec.
     */
    public void setTimeout(long timeout) {
        this.TIMEOUT = timeout;
    }

    /**
     * Get the timeout to turn off compass sensor if getHeading() hasn't been called.
     *
     * @return timeout in msec
     */
    public long getTimeout() {
        return this.TIMEOUT;
    }

    /**
     * Set the status and send it to JavaScript.
     * @param status
     */
    private void setStatus(int status) {
        this.status = status;
    }

    /**
     * Create the CompassHeading JSON object to be returned to JavaScript
     *
     * @return a compass heading
     */
    private JSONObject getCompassHeading() {
        JSONObject obj = new JSONObject();

        try {
            obj.put("magneticHeading", this.getHeading());
            obj.put("trueHeading", this.getHeading());
            // Since the magnetic and true heading are always the same our and accuracy
            // is defined as the difference between true and magnetic always return zero
            obj.put("headingAccuracy", 0);
            obj.put("timestamp", this.timeStamp);
        } catch (JSONException e) {
            // Should never happen
        }

        return obj;
    }

}<|MERGE_RESOLUTION|>--- conflicted
+++ resolved
@@ -212,10 +212,6 @@
         this.setStatus(CompassListener.STOPPED);
     }
 
-<<<<<<< HEAD
-=======
-
->>>>>>> d3e24b0c
     public void onAccuracyChanged(Sensor sensor, int accuracy) {
         // TODO Auto-generated method stub
     }
