--- conflicted
+++ resolved
@@ -88,41 +88,6 @@
      */
     private static final Map<String, String> dbMap = new HashMap<String, String>();
     static {
-<<<<<<< HEAD
-        dbMap.put("id", ContactsContract.Data.CONTACT_ID);
-        dbMap.put("displayName", ContactsContract.Contacts.DISPLAY_NAME);
-        dbMap.put("name", ContactsContract.CommonDataKinds.StructuredName.DISPLAY_NAME);
-        dbMap.put("name.formatted", ContactsContract.CommonDataKinds.StructuredName.DISPLAY_NAME);
-        dbMap.put("name.familyName", ContactsContract.CommonDataKinds.StructuredName.FAMILY_NAME);
-        dbMap.put("name.givenName", ContactsContract.CommonDataKinds.StructuredName.GIVEN_NAME);
-        dbMap.put("name.middleName", ContactsContract.CommonDataKinds.StructuredName.MIDDLE_NAME);
-        dbMap.put("name.honorificPrefix", ContactsContract.CommonDataKinds.StructuredName.PREFIX);
-        dbMap.put("name.honorificSuffix", ContactsContract.CommonDataKinds.StructuredName.SUFFIX);
-        dbMap.put("nickname", ContactsContract.CommonDataKinds.Nickname.NAME);
-        dbMap.put("phoneNumbers", ContactsContract.CommonDataKinds.Phone.NUMBER);
-        dbMap.put("phoneNumbers.value", ContactsContract.CommonDataKinds.Phone.NUMBER);
-        dbMap.put("emails", ContactsContract.CommonDataKinds.Email.DATA);
-        dbMap.put("emails.value", ContactsContract.CommonDataKinds.Email.DATA);
-        dbMap.put("addresses", ContactsContract.CommonDataKinds.StructuredPostal.FORMATTED_ADDRESS);
-        dbMap.put("addresses.formatted", ContactsContract.CommonDataKinds.StructuredPostal.FORMATTED_ADDRESS);
-        dbMap.put("addresses.streetAddress", ContactsContract.CommonDataKinds.StructuredPostal.STREET);
-        dbMap.put("addresses.locality", ContactsContract.CommonDataKinds.StructuredPostal.CITY);
-        dbMap.put("addresses.region", ContactsContract.CommonDataKinds.StructuredPostal.REGION);
-        dbMap.put("addresses.postalCode", ContactsContract.CommonDataKinds.StructuredPostal.POSTCODE);
-        dbMap.put("addresses.country", ContactsContract.CommonDataKinds.StructuredPostal.COUNTRY);
-        dbMap.put("ims", ContactsContract.CommonDataKinds.Im.DATA);
-        dbMap.put("ims.value", ContactsContract.CommonDataKinds.Im.DATA);
-        dbMap.put("organizations", ContactsContract.CommonDataKinds.Organization.COMPANY);
-        dbMap.put("organizations.name", ContactsContract.CommonDataKinds.Organization.COMPANY);
-        dbMap.put("organizations.department", ContactsContract.CommonDataKinds.Organization.DEPARTMENT);
-        dbMap.put("organizations.title", ContactsContract.CommonDataKinds.Organization.TITLE);
-        dbMap.put("birthday", ContactsContract.CommonDataKinds.Event.CONTENT_ITEM_TYPE);
-        dbMap.put("note", ContactsContract.CommonDataKinds.Note.NOTE);
-        dbMap.put("photos.value", ContactsContract.CommonDataKinds.Photo.CONTENT_ITEM_TYPE);
-        //dbMap.put("categories.value", null);
-        dbMap.put("urls", ContactsContract.CommonDataKinds.Website.URL);
-        dbMap.put("urls.value", ContactsContract.CommonDataKinds.Website.URL);
-=======
       dbMap.put("id", ContactsContract.Data.CONTACT_ID);
       dbMap.put("displayName", ContactsContract.Contacts.DISPLAY_NAME);
       dbMap.put("name", ContactsContract.CommonDataKinds.StructuredName.DISPLAY_NAME);
@@ -156,7 +121,6 @@
       //dbMap.put("categories.value", null);
       dbMap.put("urls", ContactsContract.CommonDataKinds.Website.URL);
       dbMap.put("urls.value", ContactsContract.CommonDataKinds.Website.URL);
->>>>>>> 24e5c24d
     }
 
     /**
@@ -575,69 +539,6 @@
                     where.add("(" + dbMap.get(key) + " LIKE ? )");
                     whereArgs.add(searchTerm);
                 }
-<<<<<<< HEAD
-                else if (key.startsWith("name")) {
-                    where.add("(" + dbMap.get(key) + " LIKE ? AND "
-                            + ContactsContract.Data.MIMETYPE + " = ? )");
-                    whereArgs.add(searchTerm);
-                    whereArgs.add(ContactsContract.CommonDataKinds.StructuredName.CONTENT_ITEM_TYPE);
-                }
-                else if (key.startsWith("nickname")) {
-                    where.add("(" + dbMap.get(key) + " LIKE ? AND "
-                            + ContactsContract.Data.MIMETYPE + " = ? )");
-                    whereArgs.add(searchTerm);
-                    whereArgs.add(ContactsContract.CommonDataKinds.Nickname.CONTENT_ITEM_TYPE);
-                }
-                else if (key.startsWith("phoneNumbers")) {
-                    where.add("(" + dbMap.get(key) + " LIKE ? AND "
-                            + ContactsContract.Data.MIMETYPE + " = ? )");
-                    whereArgs.add(searchTerm);
-                    whereArgs.add(ContactsContract.CommonDataKinds.Phone.CONTENT_ITEM_TYPE);
-                }
-                else if (key.startsWith("emails")) {
-                    where.add("(" + dbMap.get(key) + " LIKE ? AND "
-                            + ContactsContract.Data.MIMETYPE + " = ? )");
-                    whereArgs.add(searchTerm);
-                    whereArgs.add(ContactsContract.CommonDataKinds.Email.CONTENT_ITEM_TYPE);
-                }
-                else if (key.startsWith("addresses")) {
-                    where.add("(" + dbMap.get(key) + " LIKE ? AND "
-                            + ContactsContract.Data.MIMETYPE + " = ? )");
-                    whereArgs.add(searchTerm);
-                    whereArgs.add(ContactsContract.CommonDataKinds.StructuredPostal.CONTENT_ITEM_TYPE);
-                }
-                else if (key.startsWith("ims")) {
-                    where.add("(" + dbMap.get(key) + " LIKE ? AND "
-                            + ContactsContract.Data.MIMETYPE + " = ? )");
-                    whereArgs.add(searchTerm);
-                    whereArgs.add(ContactsContract.CommonDataKinds.Im.CONTENT_ITEM_TYPE);
-                }
-                else if (key.startsWith("organizations")) {
-                    where.add("(" + dbMap.get(key) + " LIKE ? AND "
-                            + ContactsContract.Data.MIMETYPE + " = ? )");
-                    whereArgs.add(searchTerm);
-                    whereArgs.add(ContactsContract.CommonDataKinds.Organization.CONTENT_ITEM_TYPE);
-                }
-                //        else if (key.startsWith("birthday")) {
-//          where.add("(" + dbMap.get(key) + " LIKE ? AND " 
-//              + ContactsContract.Data.MIMETYPE + " = ? )");                 
-//        }
-                else if (key.startsWith("note")) {
-                    where.add("(" + dbMap.get(key) + " LIKE ? AND "
-                            + ContactsContract.Data.MIMETYPE + " = ? )");
-                    whereArgs.add(searchTerm);
-                    whereArgs.add(ContactsContract.CommonDataKinds.Note.CONTENT_ITEM_TYPE);
-                }
-                else if (key.startsWith("urls")) {
-                    where.add("(" + dbMap.get(key) + " LIKE ? AND "
-                            + ContactsContract.Data.MIMETYPE + " = ? )");
-                    whereArgs.add(searchTerm);
-                    whereArgs.add(ContactsContract.CommonDataKinds.Website.CONTENT_ITEM_TYPE);
-                }
-            }
-        } catch (JSONException e) {
-            Log.e(LOG_TAG, e.getMessage(), e);
-=======
         else if (key.startsWith("name")) {
           where.add("(" + dbMap.get(key) + " LIKE ? AND " 
               + ContactsContract.Data.MIMETYPE + " = ? )");
@@ -703,7 +604,6 @@
               + ContactsContract.Data.MIMETYPE + " = ? )");       
           whereArgs.add(searchTerm);
           whereArgs.add(ContactsContract.CommonDataKinds.Note.CONTENT_ITEM_TYPE);
->>>>>>> 24e5c24d
         }
 
         // Creating the where string
@@ -1235,20 +1135,6 @@
             Log.d(LOG_TAG, "Could not get emails");
         }
 
-<<<<<<< HEAD
-        // Modify note
-        String note = getJsonString(contact, "note");
-        ops.add(ContentProviderOperation.newUpdate(ContactsContract.Data.CONTENT_URI)
-                .withSelection(ContactsContract.Data.CONTACT_ID + "=? AND " +
-                        ContactsContract.Data.MIMETYPE + "=?",
-                        new String[] { id, ContactsContract.CommonDataKinds.Note.CONTENT_ITEM_TYPE })
-                .withValue(ContactsContract.CommonDataKinds.Note.NOTE, note)
-                .build());
-
-        // Modify nickname
-        String nickname = getJsonString(contact, "nickname");
-        if (nickname != null) {
-=======
     // Modify note
     String note = getJsonString(contact, "note");
     ops.add(ContentProviderOperation.newUpdate(ContactsContract.Data.CONTENT_URI)
@@ -1290,7 +1176,6 @@
           }
           // This is an existing website so do a DB update
           else {
->>>>>>> 24e5c24d
             ops.add(ContentProviderOperation.newUpdate(ContactsContract.Data.CONTENT_URI)
                     .withSelection(ContactsContract.Data.CONTACT_ID + "=? AND " +
                             ContactsContract.Data.MIMETYPE + "=?",
