--- conflicted
+++ resolved
@@ -131,69 +131,6 @@
 
     private String initCallbackClass;
 
-<<<<<<< HEAD
-    private Object LOG_TAG;
-
-=======
-    /**
-    * Sets the authentication token.
-    *
-    * @param authenticationToken
-    * @param host
-    * @param realm
-    */
-    public void setAuthenticationToken(AuthenticationToken authenticationToken, String host, String realm) {
-        if (this.appView != null && this.appView.viewClient != null) {
-            this.appView.viewClient.setAuthenticationToken(authenticationToken, host, realm);
-        }
-    }
-
-    /**
-     * Removes the authentication token.
-     *
-     * @param host
-     * @param realm
-     *
-     * @return the authentication token or null if did not exist
-     */
-    public AuthenticationToken removeAuthenticationToken(String host, String realm) {
-        if (this.appView != null && this.appView.viewClient != null) {
-            return this.appView.viewClient.removeAuthenticationToken(host, realm);
-        }
-        return null;
-    }
-
-    /**
-     * Gets the authentication token.
-     *
-     * In order it tries:
-     * 1- host + realm
-     * 2- host
-     * 3- realm
-     * 4- no host, no realm
-     *
-     * @param host
-     * @param realm
-     *
-     * @return the authentication token
-     */
-    public AuthenticationToken getAuthenticationToken(String host, String realm) {
-        if (this.appView != null && this.appView.viewClient != null) {
-            return this.appView.viewClient.getAuthenticationToken(host, realm);
-        }
-        return null;
-    }
-
-    /**
-     * Clear all authentication tokens.
-     */
-    public void clearAuthenticationTokens() {
-        if (this.appView != null && this.appView.viewClient != null) {
-            this.appView.viewClient.clearAuthenticationTokens();
-        }
-    }
->>>>>>> 79aa3e15
-
     /**
      * Called when the activity is first created.
      */
@@ -416,10 +353,6 @@
 
         this.splashscreenTime = time;
         this.loadUrl(url);
-<<<<<<< HEAD
-        
-=======
->>>>>>> 79aa3e15
     }
     
     /*
@@ -455,13 +388,6 @@
         }
     }
 
-<<<<<<< HEAD
-=======
-    @Deprecated
-    public void cancelLoadUrl() {
-    }
->>>>>>> 79aa3e15
-
     /**
      * Clear the resource cache.
      */
@@ -592,70 +518,6 @@
         return p.doubleValue();
     }
 
-<<<<<<< HEAD
-    @Override
-=======
-    /**
-     * Set boolean property on activity.
-     * This method has been deprecated in 3.0 and will be removed at a future
-     * time. Please use config.xml instead.
-     *
-     * @param name
-     * @param value
-     * @deprecated
-     */
-    @Deprecated
-    public void setBooleanProperty(String name, boolean value) {
-        Log.d(TAG, "Setting boolean properties in CordovaActivity will be deprecated in 3.0 on July 2013, please use config.xml");
-        this.getIntent().putExtra(name.toLowerCase(), value);
-    }
-
-    /**
-     * Set int property on activity.
-     * This method has been deprecated in 3.0 and will be removed at a future
-     * time. Please use config.xml instead.
-     *
-     * @param name
-     * @param value
-     * @deprecated
-     */
-    @Deprecated
-    public void setIntegerProperty(String name, int value) {
-        Log.d(TAG, "Setting integer properties in CordovaActivity will be deprecated in 3.0 on July 2013, please use config.xml");
-        this.getIntent().putExtra(name.toLowerCase(), value);
-    }
-
-    /**
-     * Set string property on activity.
-     * This method has been deprecated in 3.0 and will be removed at a future
-     * time. Please use config.xml instead.
-     *
-     * @param name
-     * @param value
-     * @deprecated
-     */
-    @Deprecated
-    public void setStringProperty(String name, String value) {
-        Log.d(TAG, "Setting string properties in CordovaActivity will be deprecated in 3.0 on July 2013, please use config.xml");
-        this.getIntent().putExtra(name.toLowerCase(), value);
-    }
-
-    /**
-     * Set double property on activity.
-     * This method has been deprecated in 3.0 and will be removed at a future
-     * time. Please use config.xml instead.
-     *
-     * @param name
-     * @param value
-     * @deprecated
-     */
-    @Deprecated
-    public void setDoubleProperty(String name, double value) {
-        Log.d(TAG, "Setting double properties in CordovaActivity will be deprecated in 3.0 on July 2013, please use config.xml");
-        this.getIntent().putExtra(name.toLowerCase(), value);
-    }
-
->>>>>>> 79aa3e15
     /**
      * Called when the system is about to start resuming a previous activity.
      */
@@ -752,22 +614,6 @@
             this.appView.postMessage(id, data);
         }
     }
-
-<<<<<<< HEAD
-=======
-    /**
-     * @deprecated
-     * Add services to res/xml/plugins.xml instead.
-     *
-     * Add a class that implements a service.
-     */
-    @Deprecated
-    public void addService(String serviceType, String className) {
-        if (this.appView != null && this.appView.pluginManager != null) {
-            this.appView.pluginManager.addService(serviceType, className);
-        }
-    }
->>>>>>> 79aa3e15
 
     /**
      * Send JavaScript statement back to JavaScript.
