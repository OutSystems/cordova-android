/*
       Licensed to the Apache Software Foundation (ASF) under one
       or more contributor license agreements.  See the NOTICE file
       distributed with this work for additional information
       regarding copyright ownership.  The ASF licenses this file
       to you under the Apache License, Version 2.0 (the
       "License"); you may not use this file except in compliance
       with the License.  You may obtain a copy of the License at

         http://www.apache.org/licenses/LICENSE-2.0

       Unless required by applicable law or agreed to in writing,
       software distributed under the License is distributed on an
       "AS IS" BASIS, WITHOUT WARRANTIES OR CONDITIONS OF ANY
       KIND, either express or implied.  See the License for the
       specific language governing permissions and limitations
       under the License.
*/
package org.apache.cordova;

import java.lang.reflect.Constructor;
import java.lang.reflect.InvocationTargetException;
import java.util.ArrayList;
<<<<<<< HEAD
=======
import java.util.HashMap;
import java.util.Locale;
>>>>>>> 132650df
import java.util.concurrent.ExecutorService;
import java.util.concurrent.Executors;

import org.apache.cordova.CordovaInterface;
import org.apache.cordova.CordovaPlugin;
import org.apache.cordova.LOG;
import org.json.JSONException;
import org.json.JSONObject;

import android.app.Activity;
import android.app.AlertDialog;
import android.app.Dialog;
import android.app.ProgressDialog;
import android.content.Context;
import android.content.DialogInterface;
import android.content.Intent;
import android.graphics.Color;
import android.media.AudioManager;
import android.net.Uri;
import android.os.Bundle;
import android.os.Handler;
import android.util.Log;
import android.view.Display;
import android.view.Menu;
import android.view.MenuItem;
import android.view.View;
import android.view.ViewGroup;
import android.view.ViewParent;
import android.view.Window;
import android.view.WindowManager;
import android.webkit.WebViewClient;
import android.widget.LinearLayout;

/**
 * This class is the main Android activity that represents the Cordova
 * application. It should be extended by the user to load the specific
 * html file that contains the application.
 *
 * As an example:
 * 
 * <pre>
 *     package org.apache.cordova.examples;
 *
 *     import android.os.Bundle;
 *     import org.apache.cordova.*;
 *
 *     public class Example extends CordovaActivity {
 *       &#64;Override
 *       public void onCreate(Bundle savedInstanceState) {
 *         super.onCreate(savedInstanceState);
 *         super.init();
 *         // Load your application
 *         loadUrl(launchUrl);
 *       }
 *     }
 * </pre>
 * 
 * Cordova xml configuration: Cordova uses a configuration file at 
 * res/xml/config.xml to specify its settings. See "The config.xml File"
 * guide in cordova-docs at http://cordova.apache.org/docs for the documentation
 * for the configuration. The use of the set*Property() methods is
 * deprecated in favor of the config.xml file.
 *
 */
public class CordovaActivity extends Activity implements CordovaInterface {
    public static String TAG = "CordovaActivity";

    // The webview for our app
    protected CordovaWebView appView;

    protected ProgressDialog spinnerDialog = null;
    private final ExecutorService threadPool = Executors.newCachedThreadPool();

    private static int ACTIVITY_STARTING = 0;
    private static int ACTIVITY_RUNNING = 1;
    private static int ACTIVITY_EXITING = 2;
    private int activityState = 0;  // 0=starting, 1=running (after 1st resume), 2=shutting down

    // Plugin to call when activity result is received
    protected CordovaPlugin activityResultCallback = null;
    protected boolean activityResultKeepRunning;

    /*
     * The variables below are used to cache some of the activity properties.
     */

    // Draw a splash screen using an image located in the drawable resource directory.
    // This is not the same as calling super.loadSplashscreen(url)
    protected int splashscreen = 0;

    // LoadUrl timeout value in msec (default of 20 sec)
    protected int loadUrlTimeoutValue = 20000;

    // Keep app running when pause is received. (default = true)
    // If true, then the JavaScript and native code continue to run in the background
    // when another application (activity) is started.
    protected boolean keepRunning = true;

    private String initCallbackClass;

    // Read from config.xml:
    protected CordovaPreferences preferences;
    protected Whitelist internalWhitelist;
    protected Whitelist externalWhitelist;
    protected String launchUrl;
    protected ArrayList<PluginEntry> pluginEntries;

    /**
     * Called when the activity is first created.
     */
    @Override
    public void onCreate(Bundle savedInstanceState) {
        LOG.i(TAG, "Apache Cordova native platform version " + CordovaWebView.CORDOVA_VERSION + " is starting");
        LOG.d(TAG, "CordovaActivity.onCreate()");

        // need to activate preferences before super.onCreate to avoid "requestFeature() must be called before adding content" exception
        loadConfig();
        if(!preferences.getBoolean("ShowTitle", false))
        {
            getWindow().requestFeature(Window.FEATURE_NO_TITLE);
        }
        
        if(preferences.getBoolean("SetFullscreen", false))
        {
            Log.d(TAG, "The SetFullscreen configuration is deprecated in favor of Fullscreen, and will be removed in a future version.");
            getWindow().setFlags(WindowManager.LayoutParams.FLAG_FULLSCREEN,
                    WindowManager.LayoutParams.FLAG_FULLSCREEN);
        } else if (preferences.getBoolean("Fullscreen", false)) {
            getWindow().setFlags(WindowManager.LayoutParams.FLAG_FULLSCREEN,
                    WindowManager.LayoutParams.FLAG_FULLSCREEN);
        } else {
            getWindow().setFlags(WindowManager.LayoutParams.FLAG_FORCE_NOT_FULLSCREEN,
                    WindowManager.LayoutParams.FLAG_FORCE_NOT_FULLSCREEN);
        }

        super.onCreate(savedInstanceState);

        if(savedInstanceState != null)
        {
            initCallbackClass = savedInstanceState.getString("callbackClass");
        }
    }
    
    protected void init() {
        appView = makeWebView();

        // TODO: Have the views set this themselves.
        if (preferences.getBoolean("DisallowOverscroll", false)) {
            appView.getView().setOverScrollMode(View.OVER_SCROLL_NEVER);
        }
        createViews();

        // TODO: Make this a preference (CB-6153)
        // Setup the hardware volume controls to handle volume control
        setVolumeControlStream(AudioManager.STREAM_MUSIC);
    }

    @SuppressWarnings("deprecation")
    protected void loadConfig() {
        ConfigXmlParser parser = new ConfigXmlParser();
        parser.parse(this);
        preferences = parser.getPreferences();
        preferences.setPreferencesBundle(getIntent().getExtras());
        preferences.copyIntoIntentExtras(this);
        internalWhitelist = parser.getInternalWhitelist();
        externalWhitelist = parser.getExternalWhitelist();
        launchUrl = parser.getLaunchUrl();
        pluginEntries = parser.getPluginEntries();
        Config.parser = parser;
    }

    @SuppressWarnings("deprecation")
    protected void createViews() {
        // This builds the view.  We could probably get away with NOT having a LinearLayout, but I like having a bucket!
        Display display = getWindowManager().getDefaultDisplay();
        int width = display.getWidth();
        int height = display.getHeight();

        LinearLayoutSoftKeyboardDetect root = new LinearLayoutSoftKeyboardDetect(this, width, height);
        root.setOrientation(LinearLayout.VERTICAL);
        root.setLayoutParams(new LinearLayout.LayoutParams(ViewGroup.LayoutParams.MATCH_PARENT,
                ViewGroup.LayoutParams.MATCH_PARENT, 0.0F));

        appView.getView().setId(100);
        appView.getView().setLayoutParams(new LinearLayout.LayoutParams(
                ViewGroup.LayoutParams.MATCH_PARENT,
                ViewGroup.LayoutParams.MATCH_PARENT,
                1.0F));

        // Add web view but make it invisible while loading URL
        appView.getView().setVisibility(View.INVISIBLE);
        // need to remove appView from any existing parent before invoking root.addView(appView)
        ViewParent parent = appView.getView().getParent();
        if ((parent != null) && (parent != root)) {
            LOG.d(TAG, "removing appView from existing parent");
            ViewGroup parentGroup = (ViewGroup) parent;
            parentGroup.removeView(appView.getView());
        }
        root.addView(appView.getView());
        setContentView(root);

        int backgroundColor = preferences.getInteger("BackgroundColor", Color.BLACK);
        root.setBackgroundColor(backgroundColor);
    }

    /**
     * Get the Android activity.
     */
    @Override public Activity getActivity() {
        return this;
    }

    /**
     * Construct the default web view object.
     *
     * This is intended to be overridable by subclasses of CordovaIntent which
     * require a more specialized web view.
     */
    protected CordovaWebView makeWebView() {
        String r = preferences.getString("webView", null);
        CordovaWebView ret = null;
        if (r != null) {
            try {
                Class<?> webViewClass = Class.forName(r);
                Constructor<?> constructor = webViewClass.getConstructor(Context.class);
                ret = (CordovaWebView) constructor.newInstance((Context)this);
            } catch (ClassNotFoundException e) {
                e.printStackTrace();
            } catch (InstantiationException e) {
                e.printStackTrace();
            } catch (IllegalAccessException e) {
                e.printStackTrace();
            } catch (IllegalArgumentException e) {
                e.printStackTrace();
            } catch (InvocationTargetException e) {
                e.printStackTrace();
            } catch (NoSuchMethodException e) {
                e.printStackTrace();
            }
        }
            
        if (ret == null) {
            // If all else fails, return a default WebView
            ret = new AndroidWebView(this);
        }
<<<<<<< HEAD
        ret.init(this, pluginEntries, internalWhitelist, externalWhitelist, preferences);
        return ret;
=======
        createViews();

        // Wire the hardware volume controls to control media if desired.
        String volumePref = preferences.getString("DefaultVolumeStream", "");
        if ("media".equals(volumePref.toLowerCase(Locale.ENGLISH))) {
            setVolumeControlStream(AudioManager.STREAM_MUSIC);
        }
>>>>>>> 132650df
    }

    /**
     * Load the url into the webview.
     */
    public void loadUrl(String url, int splashscreenTime) {
        if (appView == null) {
            init();
        }
        String splash = preferences.getString("SplashScreen", null);
        if(splashscreenTime > 0 && splash != null)
        {
            this.splashscreen = getResources().getIdentifier(splash, "drawable", getClass().getPackage().getName());;
            if(this.splashscreen != 0)
            {
                this.showSplashScreen(splashscreenTime);
            }
        }
        
        // If keepRunning
        this.keepRunning = preferences.getBoolean("KeepRunning", true);

        //Check if the view is attached to anything
        if(appView.getView().getParent() != null)
        {
            // Then load the spinner
            this.loadSpinner();
        }
        //Load the correct splashscreen
        if(this.splashscreen != 0)
        {
            appView.getPluginManager().postMessage("splashscreen", "show");
        }
        this.appView.loadUrlIntoView(url, true);
    }

    /**
     * Load the url into the webview after waiting for period of time.
     * This is used to display the splashscreen for certain amount of time.
     *
     * @param url
     * @param time              The number of ms to wait before loading webview
     */
    public void loadUrl(final String url) {
        if (appView == null) {
            init();
        }
        this.loadUrl(url, preferences.getInteger("SplashScreenDelay", 3000));
    }
    
    /*
     * Load the spinner
     */
    void loadSpinner() {

        // If loadingDialog property, then show the App loading dialog for first page of app
        String loading = null;
        if ((this.appView == null) || !this.appView.canGoBack()) {
            loading = preferences.getString("LoadingDialog", null);
        }
        else {
            loading = preferences.getString("LoadingPageDialog", null);
        }
        if (loading != null) {

            String title = "";
            String message = "Loading Application...";

            if (loading.length() > 0) {
                int comma = loading.indexOf(',');
                if (comma > 0) {
                    title = loading.substring(0, comma);
                    message = loading.substring(comma + 1);
                }
                else {
                    title = "";
                    message = loading;
                }
            }
            this.spinnerStart(title, message);
        }
    }

    /**
     * Called when the system is about to start resuming a previous activity.
     */
    @Override
    protected void onPause() {
        super.onPause();

        LOG.d(TAG, "Paused the application!");

        // Don't process pause if shutting down, since onDestroy() will be called
        if (this.activityState == ACTIVITY_EXITING) {
            return;
        }

        if (this.appView == null) {
            return;
        }
        else
        {
            this.appView.handlePause(this.keepRunning);
        }

        // hide the splash screen to avoid leaking a window
        this.removeSplashScreen();
    }

    /**
     * Called when the activity receives a new intent
     **/
    @Override
    protected void onNewIntent(Intent intent) {
        super.onNewIntent(intent);
        //Forward to plugins
        if (this.appView != null)
           this.appView.onNewIntent(intent);
    }

    /**
     * Called when the activity will start interacting with the user.
     */
    @Override
    protected void onResume() {
        super.onResume();
        LOG.d(TAG, "Resuming the App");
        
        if (this.activityState == ACTIVITY_STARTING) {
            this.activityState = ACTIVITY_RUNNING;
            return;
        }

        if (this.appView == null) {
            return;
        }
        // Force window to have focus, so application always
        // receive user input. Workaround for some devices (Samsung Galaxy Note 3 at least)
        this.getWindow().getDecorView().requestFocus();

        this.appView.handleResume(this.keepRunning, this.activityResultKeepRunning);

        // If app doesn't want to run in background
        if (!this.keepRunning || this.activityResultKeepRunning) {

            // Restore multitasking state
            if (this.activityResultKeepRunning) {
                this.keepRunning = this.activityResultKeepRunning;
                this.activityResultKeepRunning = false;
            }
        }
    }

    /**
     * The final call you receive before your activity is destroyed.
     */
    @Override
    public void onDestroy() {
        LOG.d(TAG, "CordovaActivity.onDestroy()");
        super.onDestroy();

        // hide the splash screen to avoid leaking a window
        this.removeSplashScreen();

        if (this.appView != null) {
            appView.handleDestroy();
        }
        else {
            this.activityState = ACTIVITY_EXITING; 
        }
    }

    /**
     * Show the spinner.  Must be called from the UI thread.
     *
     * @param title         Title of the dialog
     * @param message       The message of the dialog
     */
    public void spinnerStart(final String title, final String message) {
        if (this.spinnerDialog != null) {
            this.spinnerDialog.dismiss();
            this.spinnerDialog = null;
        }
        final CordovaActivity me = this;
        this.spinnerDialog = ProgressDialog.show(CordovaActivity.this, title, message, true, true,
                new DialogInterface.OnCancelListener() {
                    public void onCancel(DialogInterface dialog) {
                        me.spinnerDialog = null;
                    }
                });
    }

    /**
     * Stop spinner - Must be called from UI thread
     */
    public void spinnerStop() {
        if (this.spinnerDialog != null && this.spinnerDialog.isShowing()) {
            this.spinnerDialog.dismiss();
            this.spinnerDialog = null;
        }
    }

    /**
     * End this activity by calling finish for activity
     */
    public void endActivity() {
        finish();
    }
    
    @Override
    public void finish() {
        this.activityState = ACTIVITY_EXITING;
        super.finish();
    }


    /**
     * Launch an activity for which you would like a result when it finished. When this activity exits,
     * your onActivityResult() method will be called.
     *
     * @param command           The command object
     * @param intent            The intent to start
     * @param requestCode       The request code that is passed to callback to identify the activity
     */
    public void startActivityForResult(CordovaPlugin command, Intent intent, int requestCode) {
        this.activityResultCallback = command;
        this.activityResultKeepRunning = this.keepRunning;

        // If multitasking turned on, then disable it for activities that return results
        if (command != null) {
            this.keepRunning = false;
        }

        // Start activity
        super.startActivityForResult(intent, requestCode);
    }

    /**
     * Called when an activity you launched exits, giving you the requestCode you started it with,
     * the resultCode it returned, and any additional data from it.
     *
     * @param requestCode       The request code originally supplied to startActivityForResult(),
     *                          allowing you to identify who this result came from.
     * @param resultCode        The integer result code returned by the child activity through its setResult().
     * @param data              An Intent, which can return result data to the caller (various data can be attached to Intent "extras").
     */
    @Override
    protected void onActivityResult(int requestCode, int resultCode, Intent intent) {
        LOG.d(TAG, "Incoming Result");
        super.onActivityResult(requestCode, resultCode, intent);
        Log.d(TAG, "Request code = " + requestCode);
        if (appView != null && requestCode == AndroidChromeClient.FILECHOOSER_RESULTCODE) {
            Uri result = intent == null || resultCode != Activity.RESULT_OK ? null : intent.getData();
            appView.onFilePickerResult(result);
        }
        CordovaPlugin callback = this.activityResultCallback;
        if(callback == null && initCallbackClass != null) {
            // The application was restarted, but had defined an initial callback
            // before being shut down.
            //this.activityResultCallback = appView.pluginManager.getPlugin(initCallbackClass);
            this.activityResultCallback = appView.getPluginManager().getPlugin(initCallbackClass);
            callback = this.activityResultCallback;
        }
        if(callback != null) {
            LOG.d(TAG, "We have a callback to send this result to");
            callback.onActivityResult(requestCode, resultCode, intent);
        }
    }

    public void setActivityResultCallback(CordovaPlugin plugin) {
        this.activityResultCallback = plugin;
    }

    /**
     * Report an error to the host application. These errors are unrecoverable (i.e. the main resource is unavailable).
     * The errorCode parameter corresponds to one of the ERROR_* constants.
     *
     * @param errorCode    The error code corresponding to an ERROR_* value.
     * @param description  A String describing the error.
     * @param failingUrl   The url that failed to load.
     */
    public void onReceivedError(final int errorCode, final String description, final String failingUrl) {
        final CordovaActivity me = this;

        // If errorUrl specified, then load it
        final String errorUrl = preferences.getString("errorUrl", null);
        if ((errorUrl != null) && (errorUrl.startsWith("file://") || internalWhitelist.isUrlWhiteListed(errorUrl)) && (!failingUrl.equals(errorUrl))) {
            // Load URL on UI thread
            me.runOnUiThread(new Runnable() {
                public void run() {
                    // Stop "app loading" spinner if showing
                    me.spinnerStop();
                    me.appView.showWebPage(errorUrl, false, true, null);
                }
            });
        }
        // If not, then display error dialog
        else {
            final boolean exit = !(errorCode == WebViewClient.ERROR_HOST_LOOKUP);
            me.runOnUiThread(new Runnable() {
                public void run() {
                    if (exit) {
                        me.appView.getView().setVisibility(View.GONE);
                        me.displayError("Application Error", description + " (" + failingUrl + ")", "OK", exit);
                    }
                }
            });
        }
    }

    /**
     * Display an error dialog and optionally exit application.
     */
    public void displayError(final String title, final String message, final String button, final boolean exit) {
        final CordovaActivity me = this;
        me.runOnUiThread(new Runnable() {
            public void run() {
                try {
                    AlertDialog.Builder dlg = new AlertDialog.Builder(me);
                    dlg.setMessage(message);
                    dlg.setTitle(title);
                    dlg.setCancelable(false);
                    dlg.setPositiveButton(button,
                            new AlertDialog.OnClickListener() {
                                public void onClick(DialogInterface dialog, int which) {
                                    dialog.dismiss();
                                    if (exit) {
                                        me.endActivity();
                                    }
                                }
                            });
                    dlg.create();
                    dlg.show();
                } catch (Exception e) {
                    finish();
                }
            }
        });
    }

    /*
     * Hook in Cordova for menu plugins
     */
    @Override
    public boolean onCreateOptionsMenu(Menu menu) {
        if (appView != null) {
            appView.getPluginManager().postMessage("onCreateOptionsMenu", menu);
        }
        return super.onCreateOptionsMenu(menu);
    }

    @Override
    public boolean onPrepareOptionsMenu(Menu menu) {
        if (appView != null) {
            appView.getPluginManager().postMessage("onPrepareOptionsMenu", menu);
        }
        return true;
    }

    @Override
    public boolean onOptionsItemSelected(MenuItem item) {
        if (appView != null) {
            appView.getPluginManager().postMessage("onOptionsItemSelected", item);
        }
        return true;
    }

    protected Dialog splashDialog;

    /**
     * Removes the Dialog that displays the splash screen
     */
    public void removeSplashScreen() {
        if (splashDialog != null && splashDialog.isShowing()) {
            splashDialog.dismiss();
            splashDialog = null;
        }
    }

    /**
     * Shows the splash screen over the full Activity
     */
    @SuppressWarnings("deprecation")
    protected void showSplashScreen(final int time) {
        final CordovaActivity that = this;

        Runnable runnable = new Runnable() {
            public void run() {
                // Get reference to display
                Display display = getWindowManager().getDefaultDisplay();

                // Create the layout for the dialog
                LinearLayout root = new LinearLayout(that.getActivity());
                root.setMinimumHeight(display.getHeight());
                root.setMinimumWidth(display.getWidth());
                root.setOrientation(LinearLayout.VERTICAL);
                root.setBackgroundColor(preferences.getInteger("backgroundColor", Color.BLACK));
                root.setLayoutParams(new LinearLayout.LayoutParams(ViewGroup.LayoutParams.MATCH_PARENT,
                        ViewGroup.LayoutParams.MATCH_PARENT, 0.0F));
                root.setBackgroundResource(that.splashscreen);
                
                // Create and show the dialog
                splashDialog = new Dialog(that, android.R.style.Theme_Translucent_NoTitleBar);
                // check to see if the splash screen should be full screen
                if ((getWindow().getAttributes().flags & WindowManager.LayoutParams.FLAG_FULLSCREEN)
                        == WindowManager.LayoutParams.FLAG_FULLSCREEN) {
                    splashDialog.getWindow().setFlags(WindowManager.LayoutParams.FLAG_FULLSCREEN,
                            WindowManager.LayoutParams.FLAG_FULLSCREEN);
                }
                splashDialog.setContentView(root);
                splashDialog.setCancelable(false);
                splashDialog.show();

                // Set Runnable to remove splash screen just in case
                final Handler handler = new Handler();
                handler.postDelayed(new Runnable() {
                    public void run() {
                        removeSplashScreen();
                    }
                }, time);
            }
        };
        this.runOnUiThread(runnable);
    }

    /**
     * Called when a message is sent to plugin.
     *
     * @param id            The message id
     * @param data          The message data
     * @return              Object or null
     */
    public Object onMessage(String id, Object data) {
        if (!"onScrollChanged".equals(id)) {
            LOG.d(TAG, "onMessage(" + id + "," + data + ")");
        }

        if ("splashscreen".equals(id)) {
            if ("hide".equals(data.toString())) {
                this.removeSplashScreen();
            }
            else {
                // If the splash dialog is showing don't try to show it again
                if (this.splashDialog == null || !this.splashDialog.isShowing()) {
                    String splashResource = preferences.getString("SplashScreen", null);
                    if (splashResource != null) {
                        splashscreen = getResources().getIdentifier(splashResource, "drawable", getClass().getPackage().getName());
                    }
                    this.showSplashScreen(preferences.getInteger("SplashScreenDelay", 3000));
                }
            }
        }
        else if ("spinner".equals(id)) {
            if ("stop".equals(data.toString())) {
                this.spinnerStop();
                this.appView.getView().setVisibility(View.VISIBLE);
            }
        }
        else if ("onReceivedError".equals(id)) {
            JSONObject d = (JSONObject) data;
            try {
                this.onReceivedError(d.getInt("errorCode"), d.getString("description"), d.getString("url"));
            } catch (JSONException e) {
                e.printStackTrace();
            }
        }
        else if ("exit".equals(id)) {
            this.endActivity();
        }
        return null;
    }

    public ExecutorService getThreadPool() {
        return threadPool;
    }
    
    protected void onSaveInstanceState(Bundle outState)
    {
        super.onSaveInstanceState(outState);
        if(this.activityResultCallback != null)
        {
            String cClass = this.activityResultCallback.getClass().getName();
            outState.putString("callbackClass", cClass);
        }
    }
}<|MERGE_RESOLUTION|>--- conflicted
+++ resolved
@@ -21,11 +21,6 @@
 import java.lang.reflect.Constructor;
 import java.lang.reflect.InvocationTargetException;
 import java.util.ArrayList;
-<<<<<<< HEAD
-=======
-import java.util.HashMap;
-import java.util.Locale;
->>>>>>> 132650df
 import java.util.concurrent.ExecutorService;
 import java.util.concurrent.Executors;
 
@@ -178,9 +173,11 @@
         }
         createViews();
 
-        // TODO: Make this a preference (CB-6153)
-        // Setup the hardware volume controls to handle volume control
-        setVolumeControlStream(AudioManager.STREAM_MUSIC);
+        // Wire the hardware volume controls to control media if desired.
+        String volumePref = preferences.getString("DefaultVolumeStream", "");
+        if ("media".equals(volumePref.toLowerCase(Locale.ENGLISH))) {
+            setVolumeControlStream(AudioManager.STREAM_MUSIC);
+        }
     }
 
     @SuppressWarnings("deprecation")
@@ -271,18 +268,8 @@
             // If all else fails, return a default WebView
             ret = new AndroidWebView(this);
         }
-<<<<<<< HEAD
         ret.init(this, pluginEntries, internalWhitelist, externalWhitelist, preferences);
         return ret;
-=======
-        createViews();
-
-        // Wire the hardware volume controls to control media if desired.
-        String volumePref = preferences.getString("DefaultVolumeStream", "");
-        if ("media".equals(volumePref.toLowerCase(Locale.ENGLISH))) {
-            setVolumeControlStream(AudioManager.STREAM_MUSIC);
-        }
->>>>>>> 132650df
     }
 
     /**
