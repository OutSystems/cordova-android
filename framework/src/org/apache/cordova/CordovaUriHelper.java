/*
       Licensed to the Apache Software Foundation (ASF) under one
       or more contributor license agreements.  See the NOTICE file
       distributed with this work for additional information
       regarding copyright ownership.  The ASF licenses this file
       to you under the Apache License, Version 2.0 (the
       "License"); you may not use this file except in compliance
       with the License.  You may obtain a copy of the License at

         http://www.apache.org/licenses/LICENSE-2.0

       Unless required by applicable law or agreed to in writing,
       software distributed under the License is distributed on an
       "AS IS" BASIS, WITHOUT WARRANTIES OR CONDITIONS OF ANY
       KIND, either express or implied.  See the License for the
       specific language governing permissions and limitations
       under the License.
*/

package org.apache.cordova;

import android.annotation.TargetApi;
import android.content.Intent;
import android.net.Uri;
<<<<<<< HEAD
=======
import android.os.Build;
import android.webkit.WebView;
>>>>>>> 320e31bb

public class CordovaUriHelper {
    
    private static final String TAG = "CordovaUriHelper";
    
    private CordovaWebView appView;
    private CordovaInterface cordova;
    
    public CordovaUriHelper(CordovaInterface cdv, CordovaWebView webView)
    {
        appView = webView;
        cordova = cdv;
    }
    
    /**
     * Give the host application a chance to take over the control when a new url
     * is about to be loaded in the current WebView.
     *
     * @param view          The WebView that is initiating the callback.
     * @param url           The url to be loaded.
     * @return              true to override, false for default behavior
     */
<<<<<<< HEAD
    public boolean shouldOverrideUrlLoading(String url) {
=======
    @TargetApi(Build.VERSION_CODES.ICE_CREAM_SANDWICH_MR1)
    boolean shouldOverrideUrlLoading(WebView view, String url) {
>>>>>>> 320e31bb
        // The WebView should support http and https when going on the Internet
        if(url.startsWith("http:") || url.startsWith("https:"))
        {
            // We only need to whitelist sites on the Internet! 
            if(appView.getWhitelist().isUrlWhiteListed(url))
            {
                return false;
            }
        }
        // Give plugins the chance to handle the url
        else if (this.appView.getPluginManager().onOverrideUrlLoading(url)) {
            
        }
        else if(url.startsWith("file://") | url.startsWith("data:"))
        {
            //This directory on WebKit/Blink based webviews contains SQLite databases!
            //DON'T CHANGE THIS UNLESS YOU KNOW WHAT YOU'RE DOING!
            return url.contains("app_webview");
        }
        else
        {
            try {
                Intent intent = new Intent(Intent.ACTION_VIEW);
                intent.setData(Uri.parse(url));
                intent.addCategory(Intent.CATEGORY_BROWSABLE);
                intent.setComponent(null);
                if (Build.VERSION.SDK_INT >= Build.VERSION_CODES.ICE_CREAM_SANDWICH_MR1) {
                    intent.setSelector(null);
                }
                this.cordova.getActivity().startActivity(intent);
            } catch (android.content.ActivityNotFoundException e) {
                LOG.e(TAG, "Error loading url " + url, e);
            }
        }
        //Default behaviour should be to load the default intent, let's see what happens! 
        return true;
    }
}<|MERGE_RESOLUTION|>--- conflicted
+++ resolved
@@ -22,11 +22,8 @@
 import android.annotation.TargetApi;
 import android.content.Intent;
 import android.net.Uri;
-<<<<<<< HEAD
-=======
 import android.os.Build;
 import android.webkit.WebView;
->>>>>>> 320e31bb
 
 public class CordovaUriHelper {
     
@@ -49,12 +46,8 @@
      * @param url           The url to be loaded.
      * @return              true to override, false for default behavior
      */
-<<<<<<< HEAD
+    @TargetApi(Build.VERSION_CODES.ICE_CREAM_SANDWICH_MR1)
     public boolean shouldOverrideUrlLoading(String url) {
-=======
-    @TargetApi(Build.VERSION_CODES.ICE_CREAM_SANDWICH_MR1)
-    boolean shouldOverrideUrlLoading(WebView view, String url) {
->>>>>>> 320e31bb
         // The WebView should support http and https when going on the Internet
         if(url.startsWith("http:") || url.startsWith("https:"))
         {
