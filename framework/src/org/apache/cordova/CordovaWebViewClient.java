--- conflicted
+++ resolved
@@ -18,15 +18,12 @@
 */
 package org.apache.cordova;
 
-<<<<<<< HEAD
 import java.util.Hashtable;
 
 import org.apache.cordova.api.CordovaInterface;
-=======
 import java.io.IOException;
 import java.io.InputStream;
 
->>>>>>> dffd2deb
 import org.apache.cordova.api.LOG;
 import org.json.JSONException;
 import org.json.JSONObject;
@@ -71,14 +68,9 @@
 
     /**
      * Constructor.
-<<<<<<< HEAD
      * 
      * @param cordova
      * @param view
-=======
-     *
-     * @param ctx
->>>>>>> dffd2deb
      */
     public CordovaWebViewClient(CordovaInterface cordova, CordovaWebView view) {
         this.cordova = cordova;
@@ -86,7 +78,6 @@
     }
 
     /**
-<<<<<<< HEAD
      * Constructor.
      * 
      * @param view
@@ -96,8 +87,6 @@
     }
 
     /**
-=======
->>>>>>> dffd2deb
      * Give the host application a chance to take over the control when a new url
      * is about to be loaded in the current WebView.
      *
@@ -214,26 +203,15 @@
      * @param realm
      */
     @Override
-<<<<<<< HEAD
     public void onReceivedHttpAuthRequest(WebView view, HttpAuthHandler handler, String host, String realm) {
 
         // Get the authentication token
         AuthenticationToken token = this.getAuthenticationToken(host, realm);
         if (token != null) {
-=======
-    public void onReceivedHttpAuthRequest(WebView view, HttpAuthHandler handler, String host,
-            String realm) {
-
-        // get the authentication token
-        AuthenticationToken token = ctx.getAuthenticationToken(host,realm);
-
-        if(token != null) {
->>>>>>> dffd2deb
             handler.proceed(token.getUserName(), token.getPassword());
         }
     }
 
-<<<<<<< HEAD
     /**
      * Notify the host application that a page has started loading. 
      * This method is called once for each main frame load so a page with iframes or framesets will call onPageStarted 
@@ -243,14 +221,10 @@
      * @param view          The webview initiating the callback.
      * @param url           The url of the page.
      */
-=======
-
->>>>>>> dffd2deb
     @Override
     public void onPageStarted(WebView view, String url, Bitmap favicon) {
         // Clear history so history.back() doesn't do anything.
         // So we can reinit() native side CallbackServer & PluginManager.
-<<<<<<< HEAD
         if (!this.appView.useBrowserHistory) {
             view.clearHistory();
             this.doClearHistory = true;
@@ -267,20 +241,13 @@
 
         // Broadcast message that page has loaded
         this.appView.postMessage("onPageStarted", url);
-=======
-        view.clearHistory();
-        this.doClearHistory = true;
->>>>>>> dffd2deb
     }
 
     /**
      * Notify the host application that a page has finished loading.
-<<<<<<< HEAD
      * This method is called only for main frame. When onPageFinished() is called, the rendering picture may not be updated yet.
      * 
-=======
      *
->>>>>>> dffd2deb
      * @param view          The webview initiating the callback.
      * @param url           The url of the page.
      */
@@ -369,7 +336,6 @@
         this.appView.postMessage("onReceivedError", data);
     }
 
-<<<<<<< HEAD
     /**
      * Notify the host application that an SSL error occurred while loading a resource. 
      * The host application must call either handler.cancel() or handler.proceed(). 
@@ -385,12 +351,7 @@
 
         final String packageName = this.cordova.getActivity().getPackageName();
         final PackageManager pm = this.cordova.getActivity().getPackageManager();
-=======
-    public void onReceivedSslError(WebView view, SslErrorHandler handler, SslError error) {
-
-        final String packageName = this.ctx.getPackageName();
-        final PackageManager pm = this.ctx.getPackageManager();
->>>>>>> dffd2deb
+
         ApplicationInfo appInfo;
         try {
             appInfo = pm.getApplicationInfo(packageName, PackageManager.GET_META_DATA);
@@ -443,7 +404,6 @@
         this.authenticationTokens.put(host.concat(realm), authenticationToken);
     }
 
-<<<<<<< HEAD
     /**
      * Removes the authentication token.
      * 
@@ -499,7 +459,6 @@
         this.authenticationTokens.clear();
     }
 
-=======
     @Override
     public WebResourceResponse shouldInterceptRequest(WebView view, String url) {
         if(url.contains("?")){
@@ -524,16 +483,15 @@
             }
 
             try {
-                AssetManager assets = ctx.getAssets();
+                AssetManager assets = cordova.getActivity().getAssets();
                 Uri uri = Uri.parse(niceUrl);
                 InputStream stream = assets.open(uri.getPath(), AssetManager.ACCESS_STREAMING);
                 WebResourceResponse response = new WebResourceResponse(mimetype, "UTF-8", stream);
                 return response;
             } catch (IOException e) {
-                Log.e("generateWebResourceResponse", e.getMessage(), e);
+                LOG.e("generateWebResourceResponse", e.getMessage(), e);
             }
         }
         return null;
     }
->>>>>>> dffd2deb
 }