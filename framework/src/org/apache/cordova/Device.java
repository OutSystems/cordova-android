--- conflicted
+++ resolved
@@ -171,11 +171,7 @@
      * @return
      */
     public String getUuid() {
-<<<<<<< HEAD
         String uuid = Settings.Secure.getString(this.ctx.getActivity().getContentResolver(), android.provider.Settings.Secure.ANDROID_ID);
-=======
-        String uuid = Settings.Secure.getString(this.ctx.getContentResolver(), android.provider.Settings.Secure.ANDROID_ID);
->>>>>>> d3e24b0c
         return uuid;
     }
 
@@ -214,19 +210,9 @@
         return sdkversion;
     }
 
-<<<<<<< HEAD
     public String getTimeZoneID() {
         TimeZone tz = TimeZone.getDefault();
         return (tz.getID());
     }
 
-}
-=======
-
-    public String getTimeZoneID() {
-       TimeZone tz = TimeZone.getDefault();
-        return(tz.getID());
-    }
-
-}
->>>>>>> d3e24b0c
+}