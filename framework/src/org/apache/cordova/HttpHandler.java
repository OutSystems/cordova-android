--- conflicted
+++ resolved
@@ -34,7 +34,6 @@
         HttpEntity entity = getHttpEntity(url);
         try {
             writeToDisk(entity, file);
-<<<<<<< HEAD
         } catch (Exception e) {
             e.printStackTrace();
             return false;
@@ -45,12 +44,6 @@
             e.printStackTrace();
             return false;
         }
-=======
-        } catch (Exception e) { e.printStackTrace(); return false; }
-        try {
-            entity.consumeContent();
-        } catch (Exception e) { e.printStackTrace(); return false; }
->>>>>>> d3e24b0c
         return true;
     }
 
@@ -59,24 +52,13 @@
      * get the http entity at a given url
      */
     {
-<<<<<<< HEAD
         HttpEntity entity = null;
-=======
-        HttpEntity entity=null;
->>>>>>> d3e24b0c
         try {
             DefaultHttpClient httpclient = new DefaultHttpClient();
             HttpGet httpget = new HttpGet(url);
             HttpResponse response = httpclient.execute(httpget);
             entity = response.getEntity();
-<<<<<<< HEAD
-        } catch (Exception e) {
-            e.printStackTrace();
-            return null;
-        }
-=======
         } catch (Exception e) { e.printStackTrace(); return null; }
->>>>>>> d3e24b0c
         return entity;
     }
 
@@ -85,31 +67,18 @@
      * writes a HTTP entity to the specified filename and location on disk
      */
     {
-<<<<<<< HEAD
         //int i = 0;
         String FilePath = "/sdcard/" + file;
         InputStream in = entity.getContent();
         byte buff[] = new byte[1024];
         FileOutputStream out =
                 new FileOutputStream(FilePath);
-=======
-        int i=0;
-        String FilePath="/sdcard/" + file;
-        InputStream in = entity.getContent();
-        byte buff[] = new byte[1024];
-        FileOutputStream out=
-            new FileOutputStream(FilePath);
->>>>>>> d3e24b0c
-        do {
+       do {
             int numread = in.read(buff);
             if (numread <= 0)
                 break;
             out.write(buff, 0, numread);
-<<<<<<< HEAD
             //i++;
-=======
-            i++;
->>>>>>> d3e24b0c
         } while (true);
         out.flush();
         out.close();
