--- conflicted
+++ resolved
@@ -18,13 +18,6 @@
  */
 package org.apache.cordova;
 
-<<<<<<< HEAD
-import org.apache.cordova.CordovaWebView;
-import org.apache.cordova.CordovaInterface;
-=======
-import java.util.List;
-
->>>>>>> b934c1be
 import org.apache.cordova.CordovaPlugin;
 
 /**
@@ -52,22 +45,11 @@
      */
     public boolean onload;
 
-<<<<<<< HEAD
-=======
-    private List<String> urlFilters;
-
-
->>>>>>> b934c1be
     /**
      * Constructs with a CordovaPlugin already instantiated.
      */
     public PluginEntry(String service, CordovaPlugin plugin) {
-<<<<<<< HEAD
-        this(service, plugin.getClass().getName(), true);
-        this.plugin = plugin;
-=======
-        this(service, plugin.getClass().getName(), true, plugin, null);
->>>>>>> b934c1be
+        this(service, plugin.getClass().getName(), true, plugin);
     }
 
     /**
@@ -76,72 +58,13 @@
      * @param onload                Create plugin object when HTML page is loaded
      */
     public PluginEntry(String service, String pluginClass, boolean onload) {
-<<<<<<< HEAD
+        this(service, pluginClass, onload, null);
+    }
+
+    private PluginEntry(String service, String pluginClass, boolean onload, CordovaPlugin plugin) {
         this.service = service;
         this.pluginClass = pluginClass;
         this.onload = onload;
-    }
-    
-    /**
-     * Create plugin object.
-     * If plugin is already created, then just return it.
-     *
-     * @return                      The plugin object
-     */
-    public CordovaPlugin createPlugin(CordovaWebView webView, CordovaInterface ctx) {
-        if (this.plugin != null) {
-            return this.plugin;
-        }
-        try {
-            Class<?> c = getClassByName(this.pluginClass);
-            if (isCordovaPlugin(c)) {
-                this.plugin = (CordovaPlugin) c.newInstance();
-                this.plugin.privateInitialize(ctx, webView, webView.getPreferences());
-                return plugin;
-            }
-        } catch (Exception e) {
-            e.printStackTrace();
-            System.out.println("Error adding plugin " + this.pluginClass + ".");
-        }
-        return null;
-    }
-
-    /**
-     * Get the class.
-     *
-     * @param clazz
-     * @return a reference to the named class
-     * @throws ClassNotFoundException
-     */
-    private Class<?> getClassByName(final String clazz) throws ClassNotFoundException {
-        Class<?> c = null;
-        if ((clazz != null) && !("".equals(clazz))) {
-            c = Class.forName(clazz);
-        }
-        return c;
-=======
-        this(service, pluginClass, onload, null, null);
-    }
-    
-    @Deprecated // urlFilters are going away
-    public PluginEntry(String service, String pluginClass, boolean onload, List<String> urlFilters) {
-        this.service = service;
-        this.pluginClass = pluginClass;
-        this.onload = onload;
-        this.urlFilters = urlFilters;
-        plugin = null;
-    }
-
-    private PluginEntry(String service, String pluginClass, boolean onload, CordovaPlugin plugin, List<String> urlFilters) {
-        this.service = service;
-        this.pluginClass = pluginClass;
-        this.onload = onload;
-        this.urlFilters = urlFilters;
         this.plugin = plugin;
->>>>>>> b934c1be
-    }
-
-    public List<String> getUrlFilters() {
-        return urlFilters;
     }
 }