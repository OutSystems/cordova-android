/*
       Licensed to the Apache Software Foundation (ASF) under one
       or more contributor license agreements.  See the NOTICE file
       distributed with this work for additional information
       regarding copyright ownership.  The ASF licenses this file
       to you under the Apache License, Version 2.0 (the
       "License"); you may not use this file except in compliance
       with the License.  You may obtain a copy of the License at

         http://www.apache.org/licenses/LICENSE-2.0

       Unless required by applicable law or agreed to in writing,
       software distributed under the License is distributed on an
       "AS IS" BASIS, WITHOUT WARRANTIES OR CONDITIONS OF ANY
       KIND, either express or implied.  See the License for the
       specific language governing permissions and limitations
       under the License.
*/
package org.apache.cordova;

import java.io.File;

import org.apache.cordova.api.Plugin;
import org.apache.cordova.api.PluginResult;
import org.json.JSONArray;
import org.json.JSONException;
import org.json.JSONObject;

import android.content.Context;
import android.database.Cursor;
import android.database.sqlite.*;

/**
 * This class implements the HTML5 database support to work around a bug for 
 * Android 3.0 devices. It is not used for other versions of Android, since 
 * HTML5 database is built in to the browser.
 */
public class Storage extends Plugin {

<<<<<<< HEAD
    // Data Definition Language
    private static final String ALTER = "alter";
    private static final String CREATE = "create";
    private static final String DROP = "drop";
    private static final String TRUNCATE = "truncate";

    SQLiteDatabase myDb = null; // Database object
    String path = null; // Database path
    String dbName = null; // Database name

    /**
     * Constructor.
     */
    public Storage() {
    }

    /**
     * Executes the request and returns PluginResult.
     * 
     * @param action
     *            The action to execute.
     * @param args
     *            JSONArry of arguments for the plugin.
     * @param callbackId
     *            The callback id used when calling back into JavaScript.
     * @return A PluginResult object with a status and message.
     */
    public PluginResult execute(String action, JSONArray args, String callbackId) {
        PluginResult.Status status = PluginResult.Status.OK;
        String result = "";

        try {
            if (action.equals("openDatabase")) {
                this.openDatabase(args.getString(0), args.getString(1),
                        args.getString(2), args.getLong(3));
            } else if (action.equals("executeSql")) {
                String[] s = null;
                if (args.isNull(1)) {
                    s = new String[0];
                } else {
                    JSONArray a = args.getJSONArray(1);
                    int len = a.length();
                    s = new String[len];
                    for (int i = 0; i < len; i++) {
                        s[i] = a.getString(i);
                    }
                }
                this.executeSql(args.getString(0), s, args.getString(2));
            }
            return new PluginResult(status, result);
        } catch (JSONException e) {
            return new PluginResult(PluginResult.Status.JSON_EXCEPTION);
        }
    }

    /**
     * Identifies if action to be executed returns a value and should be run
     * synchronously.
     * 
     * @param action
     *            The action to execute
     * @return T=returns value
     */
    public boolean isSynch(String action) {
        return true;
    }

    /**
     * Clean up and close database.
     */
    @Override
    public void onDestroy() {
        if (this.myDb != null) {
            this.myDb.close();
            this.myDb = null;
        }
    }

    // --------------------------------------------------------------------------
    // LOCAL METHODS
    // --------------------------------------------------------------------------

    /**
     * Open database.
     * 
     * @param db
     *            The name of the database
     * @param version
     *            The version
     * @param display_name
     *            The display name
     * @param size
     *            The size in bytes
     */
    public void openDatabase(String db, String version, String display_name,
            long size) {

        // If database is open, then close it
        if (this.myDb != null) {
            this.myDb.close();
        }

        // If no database path, generate from application package
        if (this.path == null) {
            this.path = this.ctx.getActivity().getApplicationContext().getDir("database", Context.MODE_PRIVATE).getPath();
        }

        this.dbName = this.path + File.pathSeparator + db + ".db";
        this.myDb = SQLiteDatabase.openOrCreateDatabase(this.dbName, null);
    }

    /**
     * Execute SQL statement.
     * 
     * @param query
     *            The SQL query
     * @param params
     *            Parameters for the query
     * @param tx_id
     *            Transaction id
     */
    public void executeSql(String query, String[] params, String tx_id) {
        try {
            if (isDDL(query)) {
                this.myDb.execSQL(query);
                this.sendJavascript("cordova.require('cordova/plugin/android/storage').completeQuery('" + tx_id + "', '');");
            }
            else {
                Cursor myCursor = this.myDb.rawQuery(query, params);
                this.processResults(myCursor, tx_id);
                myCursor.close();
            }
        } catch (SQLiteException ex) {
            ex.printStackTrace();
            System.out.println("Storage.executeSql(): Error=" + ex.getMessage());

            // Send error message back to JavaScript
            this.sendJavascript("cordova.require('cordova/plugin/android/storage').fail('" + ex.getMessage() + "','" + tx_id + "');");
        }
    }

    /**
     * Checks to see the the query is a Data Definintion command
     * 
     * @param query to be executed
     * @return true if it is a DDL command, false otherwise
     */
    private boolean isDDL(String query) {
        String cmd = query.toLowerCase();
        if (cmd.startsWith(DROP) || cmd.startsWith(CREATE) || cmd.startsWith(ALTER) || cmd.startsWith(TRUNCATE)) {
            return true;
        }
        return false;
    }

    /**
     * Process query results.
     * 
     * @param cur
     *            Cursor into query results
     * @param tx_id
     *            Transaction id
     */
    public void processResults(Cursor cur, String tx_id) {

        String result = "[]";
        // If query result has rows

        if (cur.moveToFirst()) {
            JSONArray fullresult = new JSONArray();
            String key = "";
            String value = "";
            int colCount = cur.getColumnCount();

            // Build up JSON result object for each row
            do {
                JSONObject row = new JSONObject();
                try {
                    for (int i = 0; i < colCount; ++i) {
                        key = cur.getColumnName(i);
                        value = cur.getString(i);
                        row.put(key, value);
                    }
                    fullresult.put(row);

                } catch (JSONException e) {
                    e.printStackTrace();
                }

            } while (cur.moveToNext());

            result = fullresult.toString();
        }

        // Let JavaScript know that there are no more rows
        this.sendJavascript("cordova.require('cordova/plugin/android/storage').completeQuery('" + tx_id + "', " + result + ");");
    }
=======
	// Data Definition Language
	private static final String ALTER = "alter";
	private static final String CREATE = "create";
	private static final String DROP = "drop";
	private static final String TRUNCATE = "truncate";
	
	SQLiteDatabase myDb = null; // Database object
	String path = null; // Database path
	String dbName = null; // Database name

	/**
	 * Constructor.
	 */
	public Storage() {
	}

	/**
	 * Executes the request and returns PluginResult.
	 * 
	 * @param action
	 *            The action to execute.
	 * @param args
	 *            JSONArry of arguments for the plugin.
	 * @param callbackId
	 *            The callback id used when calling back into JavaScript.
	 * @return A PluginResult object with a status and message.
	 */
	public PluginResult execute(String action, JSONArray args, String callbackId) {
		PluginResult.Status status = PluginResult.Status.OK;
		String result = "";

		try {
			if (action.equals("openDatabase")) {
				this.openDatabase(args.getString(0), args.getString(1),
						args.getString(2), args.getLong(3));
			} else if (action.equals("executeSql")) {
				String[] s = null;
				if (args.isNull(1)) {
					s = new String[0];
				} else {
					JSONArray a = args.getJSONArray(1);
					int len = a.length();
					s = new String[len];
					for (int i = 0; i < len; i++) {
						s[i] = a.getString(i);
					}
				}
				this.executeSql(args.getString(0), s, args.getString(2));
			}
			return new PluginResult(status, result);
		} catch (JSONException e) {
			return new PluginResult(PluginResult.Status.JSON_EXCEPTION);
		}
	}

	/**
	 * Identifies if action to be executed returns a value and should be run
	 * synchronously.
	 * 
	 * @param action
	 *            The action to execute
	 * @return T=returns value
	 */
	public boolean isSynch(String action) {
		return true;
	}

	/**
	 * Clean up and close database.
	 */
	@Override
	public void onDestroy() {
		if (this.myDb != null) {
			this.myDb.close();
			this.myDb = null;
		}
	}

	// --------------------------------------------------------------------------
	// LOCAL METHODS
	// --------------------------------------------------------------------------

	/**
	 * Open database.
	 * 
	 * @param db
	 *            The name of the database
	 * @param version
	 *            The version
	 * @param display_name
	 *            The display name
	 * @param size
	 *            The size in bytes
	 */
	public void openDatabase(String db, String version, String display_name,
			long size) {

		// If database is open, then close it
		if (this.myDb != null) {
			this.myDb.close();
		}

		// If no database path, generate from application package
		if (this.path == null) {
			this.path = this.ctx.getApplicationContext().getDir("database", Context.MODE_PRIVATE).getPath();
		}

		this.dbName = this.path + File.pathSeparator + db + ".db";
		this.myDb = SQLiteDatabase.openOrCreateDatabase(this.dbName, null);
	}

	/**
	 * Execute SQL statement.
	 * 
	 * @param query
	 *            The SQL query
	 * @param params
	 *            Parameters for the query
	 * @param tx_id
	 *            Transaction id
	 */
	public void executeSql(String query, String[] params, String tx_id) {
		try {
			if (isDDL(query)) {
				this.myDb.execSQL(query);
				this.sendJavascript("cordova.require('cordova/plugin/android/storage').completeQuery('" + tx_id + "', '');");
			} 
			else {
				Cursor myCursor = this.myDb.rawQuery(query, params);
				this.processResults(myCursor, tx_id);
				myCursor.close();
			}
		} 
		catch (SQLiteException ex) {
			ex.printStackTrace();
			System.out.println("Storage.executeSql(): Error=" +  ex.getMessage());
			
			// Send error message back to JavaScript
			this.sendJavascript("cordova.require('cordova/plugin/android/storage').failQuery('" + ex.getMessage() + "','" + tx_id + "');");
		}
	}

	/**
	 * Checks to see the the query is a Data Definintion command
	 * 
	 * @param query to be executed
	 * @return true if it is a DDL command, false otherwise
	 */
	private boolean isDDL(String query) {
		String cmd = query.toLowerCase();
		if (cmd.startsWith(DROP) || cmd.startsWith(CREATE) || cmd.startsWith(ALTER) || cmd.startsWith(TRUNCATE)) {
			return true;
		}
		return false;
	}

	/**
	 * Process query results.
	 * 
	 * @param cur
	 *            Cursor into query results
	 * @param tx_id
	 *            Transaction id
	 */
	public void processResults(Cursor cur, String tx_id) {

		String result = "[]";
		// If query result has rows

		if (cur.moveToFirst()) {
			JSONArray fullresult = new JSONArray();
			String key = "";
			String value = "";
			int colCount = cur.getColumnCount();

			// Build up JSON result object for each row
			do {
				JSONObject row = new JSONObject();
				try {
					for (int i = 0; i < colCount; ++i) {
						key = cur.getColumnName(i);
						value = cur.getString(i);
						row.put(key, value);
					}
					fullresult.put(row);

				} catch (JSONException e) {
					e.printStackTrace();
				}

			} while (cur.moveToNext());

			result = fullresult.toString();
		}

		// Let JavaScript know that there are no more rows
		this.sendJavascript("cordova.require('cordova/plugin/android/storage').completeQuery('" + tx_id + "', " + result + ");");
	}
>>>>>>> ccd43659

}<|MERGE_RESOLUTION|>--- conflicted
+++ resolved
@@ -37,13 +37,12 @@
  */
 public class Storage extends Plugin {
 
-<<<<<<< HEAD
     // Data Definition Language
     private static final String ALTER = "alter";
     private static final String CREATE = "create";
     private static final String DROP = "drop";
     private static final String TRUNCATE = "truncate";
-
+    
     SQLiteDatabase myDb = null; // Database object
     String path = null; // Database path
     String dbName = null; // Database name
@@ -142,7 +141,7 @@
 
         // If no database path, generate from application package
         if (this.path == null) {
-            this.path = this.ctx.getActivity().getApplicationContext().getDir("database", Context.MODE_PRIVATE).getPath();
+            this.path = this.ctx.getApplicationContext().getDir("database", Context.MODE_PRIVATE).getPath();
         }
 
         this.dbName = this.path + File.pathSeparator + db + ".db";
@@ -164,18 +163,19 @@
             if (isDDL(query)) {
                 this.myDb.execSQL(query);
                 this.sendJavascript("cordova.require('cordova/plugin/android/storage').completeQuery('" + tx_id + "', '');");
-            }
+            } 
             else {
                 Cursor myCursor = this.myDb.rawQuery(query, params);
                 this.processResults(myCursor, tx_id);
                 myCursor.close();
             }
-        } catch (SQLiteException ex) {
+        } 
+        catch (SQLiteException ex) {
             ex.printStackTrace();
-            System.out.println("Storage.executeSql(): Error=" + ex.getMessage());
-
+            System.out.println("Storage.executeSql(): Error=" +  ex.getMessage());
+            
             // Send error message back to JavaScript
-            this.sendJavascript("cordova.require('cordova/plugin/android/storage').fail('" + ex.getMessage() + "','" + tx_id + "');");
+            this.sendJavascript("cordova.require('cordova/plugin/android/storage').failQuery('" + ex.getMessage() + "','" + tx_id + "');");
         }
     }
 
@@ -235,205 +235,5 @@
         // Let JavaScript know that there are no more rows
         this.sendJavascript("cordova.require('cordova/plugin/android/storage').completeQuery('" + tx_id + "', " + result + ");");
     }
-=======
-	// Data Definition Language
-	private static final String ALTER = "alter";
-	private static final String CREATE = "create";
-	private static final String DROP = "drop";
-	private static final String TRUNCATE = "truncate";
-	
-	SQLiteDatabase myDb = null; // Database object
-	String path = null; // Database path
-	String dbName = null; // Database name
-
-	/**
-	 * Constructor.
-	 */
-	public Storage() {
-	}
-
-	/**
-	 * Executes the request and returns PluginResult.
-	 * 
-	 * @param action
-	 *            The action to execute.
-	 * @param args
-	 *            JSONArry of arguments for the plugin.
-	 * @param callbackId
-	 *            The callback id used when calling back into JavaScript.
-	 * @return A PluginResult object with a status and message.
-	 */
-	public PluginResult execute(String action, JSONArray args, String callbackId) {
-		PluginResult.Status status = PluginResult.Status.OK;
-		String result = "";
-
-		try {
-			if (action.equals("openDatabase")) {
-				this.openDatabase(args.getString(0), args.getString(1),
-						args.getString(2), args.getLong(3));
-			} else if (action.equals("executeSql")) {
-				String[] s = null;
-				if (args.isNull(1)) {
-					s = new String[0];
-				} else {
-					JSONArray a = args.getJSONArray(1);
-					int len = a.length();
-					s = new String[len];
-					for (int i = 0; i < len; i++) {
-						s[i] = a.getString(i);
-					}
-				}
-				this.executeSql(args.getString(0), s, args.getString(2));
-			}
-			return new PluginResult(status, result);
-		} catch (JSONException e) {
-			return new PluginResult(PluginResult.Status.JSON_EXCEPTION);
-		}
-	}
-
-	/**
-	 * Identifies if action to be executed returns a value and should be run
-	 * synchronously.
-	 * 
-	 * @param action
-	 *            The action to execute
-	 * @return T=returns value
-	 */
-	public boolean isSynch(String action) {
-		return true;
-	}
-
-	/**
-	 * Clean up and close database.
-	 */
-	@Override
-	public void onDestroy() {
-		if (this.myDb != null) {
-			this.myDb.close();
-			this.myDb = null;
-		}
-	}
-
-	// --------------------------------------------------------------------------
-	// LOCAL METHODS
-	// --------------------------------------------------------------------------
-
-	/**
-	 * Open database.
-	 * 
-	 * @param db
-	 *            The name of the database
-	 * @param version
-	 *            The version
-	 * @param display_name
-	 *            The display name
-	 * @param size
-	 *            The size in bytes
-	 */
-	public void openDatabase(String db, String version, String display_name,
-			long size) {
-
-		// If database is open, then close it
-		if (this.myDb != null) {
-			this.myDb.close();
-		}
-
-		// If no database path, generate from application package
-		if (this.path == null) {
-			this.path = this.ctx.getApplicationContext().getDir("database", Context.MODE_PRIVATE).getPath();
-		}
-
-		this.dbName = this.path + File.pathSeparator + db + ".db";
-		this.myDb = SQLiteDatabase.openOrCreateDatabase(this.dbName, null);
-	}
-
-	/**
-	 * Execute SQL statement.
-	 * 
-	 * @param query
-	 *            The SQL query
-	 * @param params
-	 *            Parameters for the query
-	 * @param tx_id
-	 *            Transaction id
-	 */
-	public void executeSql(String query, String[] params, String tx_id) {
-		try {
-			if (isDDL(query)) {
-				this.myDb.execSQL(query);
-				this.sendJavascript("cordova.require('cordova/plugin/android/storage').completeQuery('" + tx_id + "', '');");
-			} 
-			else {
-				Cursor myCursor = this.myDb.rawQuery(query, params);
-				this.processResults(myCursor, tx_id);
-				myCursor.close();
-			}
-		} 
-		catch (SQLiteException ex) {
-			ex.printStackTrace();
-			System.out.println("Storage.executeSql(): Error=" +  ex.getMessage());
-			
-			// Send error message back to JavaScript
-			this.sendJavascript("cordova.require('cordova/plugin/android/storage').failQuery('" + ex.getMessage() + "','" + tx_id + "');");
-		}
-	}
-
-	/**
-	 * Checks to see the the query is a Data Definintion command
-	 * 
-	 * @param query to be executed
-	 * @return true if it is a DDL command, false otherwise
-	 */
-	private boolean isDDL(String query) {
-		String cmd = query.toLowerCase();
-		if (cmd.startsWith(DROP) || cmd.startsWith(CREATE) || cmd.startsWith(ALTER) || cmd.startsWith(TRUNCATE)) {
-			return true;
-		}
-		return false;
-	}
-
-	/**
-	 * Process query results.
-	 * 
-	 * @param cur
-	 *            Cursor into query results
-	 * @param tx_id
-	 *            Transaction id
-	 */
-	public void processResults(Cursor cur, String tx_id) {
-
-		String result = "[]";
-		// If query result has rows
-
-		if (cur.moveToFirst()) {
-			JSONArray fullresult = new JSONArray();
-			String key = "";
-			String value = "";
-			int colCount = cur.getColumnCount();
-
-			// Build up JSON result object for each row
-			do {
-				JSONObject row = new JSONObject();
-				try {
-					for (int i = 0; i < colCount; ++i) {
-						key = cur.getColumnName(i);
-						value = cur.getString(i);
-						row.put(key, value);
-					}
-					fullresult.put(row);
-
-				} catch (JSONException e) {
-					e.printStackTrace();
-				}
-
-			} while (cur.moveToNext());
-
-			result = fullresult.toString();
-		}
-
-		// Let JavaScript know that there are no more rows
-		this.sendJavascript("cordova.require('cordova/plugin/android/storage').completeQuery('" + tx_id + "', " + result + ");");
-	}
->>>>>>> ccd43659
 
 }