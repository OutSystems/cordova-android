{
<<<<<<< HEAD
  "name": "cordova-android",
  "version": "4.0.0-dev",
  "description": "cordova-android release",
  "main": "bin/create",
  "repository": {
    "type": "git",
    "url": "https://git-wip-us.apache.org/repos/asf/cordova-android.git"
  },
  "keywords": [
    "android",
    "cordova",
    "apache"
  ],
  "scripts": {
    "test": "jasmine-node --color spec"
  },
  "author": "Apache Software Foundation",
  "license": "Apache version 2.0",
  "dependencies": {
    "q": "^0.9.0",
    "shelljs": "^0.2.6",
    "which": "^1.0.5"
  },
  "devDependencies": {
    "jasmine-node": "~1",
    "promise-matchers": "~0"
  }
=======
    "name": "cordova-android",
    "version": "3.7.0-dev",
    "description": "cordova-android release",
    "main": "bin/create",
    "repository": {
        "type": "git",
        "url": "https://git-wip-us.apache.org/repos/asf/cordova-android.git"
    },
    "keywords": [
        "android",
        "cordova",
        "apache"
    ],
    "scripts": {
        "test": "jasmine-node --color spec"
    },
    "author": "Apache Software Foundation",
    "license": "Apache version 2.0",
    "dependencies": {
        "q": "^0.9.0",
        "shelljs": "^0.2.6"
    },
    "devDependencies": {
        "jasmine-node": "~1",
        "promise-matchers": "~0"
    }
>>>>>>> 5a82dd51
}<|MERGE_RESOLUTION|>--- conflicted
+++ resolved
@@ -1,35 +1,6 @@
 {
-<<<<<<< HEAD
-  "name": "cordova-android",
-  "version": "4.0.0-dev",
-  "description": "cordova-android release",
-  "main": "bin/create",
-  "repository": {
-    "type": "git",
-    "url": "https://git-wip-us.apache.org/repos/asf/cordova-android.git"
-  },
-  "keywords": [
-    "android",
-    "cordova",
-    "apache"
-  ],
-  "scripts": {
-    "test": "jasmine-node --color spec"
-  },
-  "author": "Apache Software Foundation",
-  "license": "Apache version 2.0",
-  "dependencies": {
-    "q": "^0.9.0",
-    "shelljs": "^0.2.6",
-    "which": "^1.0.5"
-  },
-  "devDependencies": {
-    "jasmine-node": "~1",
-    "promise-matchers": "~0"
-  }
-=======
     "name": "cordova-android",
-    "version": "3.7.0-dev",
+    "version": "4.0.0-dev",
     "description": "cordova-android release",
     "main": "bin/create",
     "repository": {
@@ -48,11 +19,11 @@
     "license": "Apache version 2.0",
     "dependencies": {
         "q": "^0.9.0",
-        "shelljs": "^0.2.6"
+        "shelljs": "^0.2.6",
+        "which": "^1.0.5"
     },
     "devDependencies": {
         "jasmine-node": "~1",
         "promise-matchers": "~0"
     }
->>>>>>> 5a82dd51
 }