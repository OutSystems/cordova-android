--- conflicted
+++ resolved
@@ -1,10 +1,6 @@
 <?xml version="1.0" encoding="utf-8"?>
 <resources>
-    <string name="hello">Hello World, DroidGap</string>
-<<<<<<< HEAD
-    <string name="app_name">TransLink</string>
-=======
-    <string name="app_name">Droid Gap</string>
-<string name="url">http://www.infil00p.org/gap/demo</string>
->>>>>>> b50f0c99
+    <string name="hello">Hello World, PhoneGap</string>
+    <string name="app_name">PhoneGap</string>
+<string name="url">http://phonegap.com/demo2/</string>
 </resources>