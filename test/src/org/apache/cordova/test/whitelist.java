/*
       Licensed to the Apache Software Foundation (ASF) under one
       or more contributor license agreements.  See the NOTICE file
       distributed with this work for additional information
       regarding copyright ownership.  The ASF licenses this file
       to you under the Apache License, Version 2.0 (the
       "License"); you may not use this file except in compliance
       with the License.  You may obtain a copy of the License at

         http://www.apache.org/licenses/LICENSE-2.0

       Unless required by applicable law or agreed to in writing,
       software distributed under the License is distributed on an
       "AS IS" BASIS, WITHOUT WARRANTIES OR CONDITIONS OF ANY
       KIND, either express or implied.  See the License for the
       specific language governing permissions and limitations
       under the License.
*/
package org.apache.cordova.test;

import android.os.Bundle;
import android.webkit.WebView;

import org.apache.cordova.*;

<<<<<<< HEAD
public class whitelist extends CordovaActivity {
    @Override
    public void onCreate(Bundle savedInstanceState) {
        super.onCreate(savedInstanceState);
        super.init(new AndroidWebView(this), new TestViewClient(this), new AndroidChromeClient(this));
=======
public class whitelist extends MainTestActivity {
    @Override
    public void onCreate(Bundle savedInstanceState) {
        super.onCreate(savedInstanceState);
        super.init();
        appView.setWebViewClient(new TestViewClient(this, appView));
>>>>>>> d8a19b55
        super.loadUrl("file:///android_asset/www/whitelist/index.html");
    }

    /**
     * This class can be used to override the GapViewClient and receive notification of webview events.
     */
    public class TestViewClient extends AndroidWebViewClient {

<<<<<<< HEAD
        public TestViewClient(CordovaActivity arg0) {
            super(arg0);
=======
        public TestViewClient(CordovaInterface ctx, CordovaWebView app) {
            super(ctx, app);
>>>>>>> d8a19b55
        }

        @Override
        public boolean shouldOverrideUrlLoading(WebView view, String url) {
            LOG.d("whitelist", "shouldOverrideUrlLoading(" + url + ")");
            LOG.d("whitelist", "originalUrl=" + view.getOriginalUrl());
            return super.shouldOverrideUrlLoading(view, url);
        }
    }
}<|MERGE_RESOLUTION|>--- conflicted
+++ resolved
@@ -23,20 +23,12 @@
 
 import org.apache.cordova.*;
 
-<<<<<<< HEAD
-public class whitelist extends CordovaActivity {
-    @Override
-    public void onCreate(Bundle savedInstanceState) {
-        super.onCreate(savedInstanceState);
-        super.init(new AndroidWebView(this), new TestViewClient(this), new AndroidChromeClient(this));
-=======
 public class whitelist extends MainTestActivity {
     @Override
     public void onCreate(Bundle savedInstanceState) {
         super.onCreate(savedInstanceState);
         super.init();
-        appView.setWebViewClient(new TestViewClient(this, appView));
->>>>>>> d8a19b55
+        ((AndroidWebView)appView).setWebViewClient(new TestViewClient(this, ((AndroidWebView)appView)));
         super.loadUrl("file:///android_asset/www/whitelist/index.html");
     }
 
@@ -45,13 +37,8 @@
      */
     public class TestViewClient extends AndroidWebViewClient {
 
-<<<<<<< HEAD
-        public TestViewClient(CordovaActivity arg0) {
-            super(arg0);
-=======
-        public TestViewClient(CordovaInterface ctx, CordovaWebView app) {
+        public TestViewClient(CordovaInterface ctx, AndroidWebView app) {
             super(ctx, app);
->>>>>>> d8a19b55
         }
 
         @Override
